--- conflicted
+++ resolved
@@ -133,8 +133,6 @@
   raiseHandExpression:
     inputAction: {fileID: 11400000, guid: 3cb1c12de0cbd4dc2a6fde577ed28151, type: 2}
     id: raiseHand
-<<<<<<< HEAD
-=======
   clapExpression:
     inputAction: {fileID: 11400000, guid: 084674dc6d216411e9b3abd7832994d6, type: 2}
     id: clap
@@ -144,7 +142,6 @@
   sendKissExpression:
     inputAction: {fileID: 11400000, guid: f6b5c5a34be494aa69bb57ea0b658d72, type: 2}
     id: kiss
->>>>>>> 09e9145c
 --- !u!1 &326638024485685081
 GameObject:
   m_ObjectHideFlags: 0
@@ -452,20 +449,19 @@
       objectReference: {fileID: 0}
     - target: {fileID: 1404322283, guid: bc570f5e94906eb47814191e0beaee7a, type: 3}
       propertyPath: m_LocalRotation.x
-<<<<<<< HEAD
-      value: -0.5014802
+      value: -0.5014803
       objectReference: {fileID: 0}
     - target: {fileID: 1404322283, guid: bc570f5e94906eb47814191e0beaee7a, type: 3}
       propertyPath: m_LocalRotation.y
-      value: -0.000000021172692
-      objectReference: {fileID: 0}
-    - target: {fileID: 1404322283, guid: bc570f5e94906eb47814191e0beaee7a, type: 3}
+      value: 0.000000015170553
+      objectReference: {fileID: 0}
+    - target: {fileID: 573743093, guid: bc570f5e94906eb47814191e0beaee7a, type: 3}
       propertyPath: m_LocalRotation.z
-      value: 0.000000002833728
-      objectReference: {fileID: 0}
-    - target: {fileID: 1404322283, guid: bc570f5e94906eb47814191e0beaee7a, type: 3}
+      value: -0.000000002030416
+      objectReference: {fileID: 0}
+    - target: {fileID: 573743093, guid: bc570f5e94906eb47814191e0beaee7a, type: 3}
       propertyPath: m_LocalRotation.w
-      value: 0.86516905
+      value: 0.8651691
       objectReference: {fileID: 0}
     - target: {fileID: 2072030609, guid: bc570f5e94906eb47814191e0beaee7a, type: 3}
       propertyPath: m_LocalRotation.y
@@ -474,45 +470,6 @@
     - target: {fileID: 2072030609, guid: bc570f5e94906eb47814191e0beaee7a, type: 3}
       propertyPath: m_LocalRotation.z
       value: -1.7500353e-14
-      objectReference: {fileID: 0}
-    - target: {fileID: 2072030609, guid: bc570f5e94906eb47814191e0beaee7a, type: 3}
-      propertyPath: m_LocalRotation.w
-      value: 0.8174304
-      objectReference: {fileID: 0}
-    - target: {fileID: 573743093, guid: bc570f5e94906eb47814191e0beaee7a, type: 3}
-      propertyPath: m_LocalRotation.y
-      value: 1.9706283e-14
-=======
-      value: -0.5014803
-      objectReference: {fileID: 0}
-    - target: {fileID: 1404322283, guid: bc570f5e94906eb47814191e0beaee7a, type: 3}
-      propertyPath: m_LocalRotation.y
-      value: 0.000000015170553
->>>>>>> 09e9145c
-      objectReference: {fileID: 0}
-    - target: {fileID: 573743093, guid: bc570f5e94906eb47814191e0beaee7a, type: 3}
-      propertyPath: m_LocalRotation.z
-<<<<<<< HEAD
-      value: 1.9664034e-14
-=======
-      value: -0.000000002030416
->>>>>>> 09e9145c
-      objectReference: {fileID: 0}
-    - target: {fileID: 573743093, guid: bc570f5e94906eb47814191e0beaee7a, type: 3}
-      propertyPath: m_LocalRotation.w
-<<<<<<< HEAD
-      value: 0.8174304
-=======
-      value: 0.8651691
-      objectReference: {fileID: 0}
-    - target: {fileID: 2072030609, guid: bc570f5e94906eb47814191e0beaee7a, type: 3}
-      propertyPath: m_LocalRotation.y
-      value: -6.1293557e-15
-      objectReference: {fileID: 0}
-    - target: {fileID: 2072030609, guid: bc570f5e94906eb47814191e0beaee7a, type: 3}
-      propertyPath: m_LocalRotation.z
-      value: -1.7500353e-14
->>>>>>> 09e9145c
       objectReference: {fileID: 0}
     - target: {fileID: 3202392186591585866, guid: bc570f5e94906eb47814191e0beaee7a,
         type: 3}
@@ -532,8 +489,6 @@
       propertyPath: m_Follow
       value: 
       objectReference: {fileID: 326638024105302694}
-<<<<<<< HEAD
-=======
     - target: {fileID: 4428408982055289474, guid: bc570f5e94906eb47814191e0beaee7a,
         type: 3}
       propertyPath: m_VerticalAxis.Value
@@ -544,7 +499,6 @@
       propertyPath: m_HorizontalAxis.Value
       value: 12.878185
       objectReference: {fileID: 0}
->>>>>>> 09e9145c
     m_RemovedComponents: []
   m_SourcePrefab: {fileID: 100100000, guid: bc570f5e94906eb47814191e0beaee7a, type: 3}
 --- !u!4 &1705747913488126973 stripped
