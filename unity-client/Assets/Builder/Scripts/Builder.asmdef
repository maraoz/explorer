--- conflicted
+++ resolved
@@ -10,16 +10,10 @@
         "GUID:b24824f3bc2a60641a01e2083614f802",
         "GUID:15fc0a57446b3144c949da3e2b9737a9",
         "GUID:1a483cdd86db6e641ad77c7046dd035f",
-<<<<<<< HEAD
-        "GUID:a7479fab02ecd4483957df02f8e2e83a",
-        "GUID:4720e174f2805c74bb7aa94cc8bb5bf8",
-        "GUID:858f845923fcab3448cf8b66614b41a1"
-=======
         "GUID:301149363e31a4bdaa1943465a825c8e",
         "GUID:4720e174f2805c74bb7aa94cc8bb5bf8",
         "GUID:858f845923fcab3448cf8b66614b41a1",
         "GUID:fc6576239b03d8445ba1a26d4b7b7b5d"
->>>>>>> 09e9145c
     ],
     "optionalUnityReferences": [],
     "includePlatforms": [],
