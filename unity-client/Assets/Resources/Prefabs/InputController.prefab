%YAML 1.1
%TAG !u! tag:unity3d.com,2011:
--- !u!1 &5175052615018462640
GameObject:
  m_ObjectHideFlags: 0
  m_CorrespondingSourceObject: {fileID: 0}
  m_PrefabInstance: {fileID: 0}
  m_PrefabAsset: {fileID: 0}
  serializedVersion: 6
  m_Component:
  - component: {fileID: 5175052615018462646}
  - component: {fileID: 5175052615018462647}
  m_Layer: 0
  m_Name: InputController
  m_TagString: Untagged
  m_Icon: {fileID: 0}
  m_NavMeshLayer: 0
  m_StaticEditorFlags: 0
  m_IsActive: 1
--- !u!4 &5175052615018462646
Transform:
  m_ObjectHideFlags: 0
  m_CorrespondingSourceObject: {fileID: 0}
  m_PrefabInstance: {fileID: 0}
  m_PrefabAsset: {fileID: 0}
  m_GameObject: {fileID: 5175052615018462640}
  m_LocalRotation: {x: 0, y: 0, z: 0, w: 1}
  m_LocalPosition: {x: 744.5, y: 332, z: 0}
  m_LocalScale: {x: 1, y: 1, z: 1}
  m_Children: []
  m_Father: {fileID: 0}
  m_RootOrder: 0
  m_LocalEulerAnglesHint: {x: 0, y: 0, z: 0}
--- !u!114 &5175052615018462647
MonoBehaviour:
  m_ObjectHideFlags: 0
  m_CorrespondingSourceObject: {fileID: 0}
  m_PrefabInstance: {fileID: 0}
  m_PrefabAsset: {fileID: 0}
  m_GameObject: {fileID: 5175052615018462640}
  m_Enabled: 1
  m_EditorHideFlags: 0
  m_Script: {fileID: 11500000, guid: 85f1a1c036a21184c9f07fda4aba88be, type: 3}
  m_Name: 
  m_EditorClassIdentifier: 
  triggerTimeActions:
  - {fileID: 11400000, guid: 6701d7e30ddf77c48accc629429f7e30, type: 2}
  - {fileID: 11400000, guid: a9a8e6cad9d1cc54db4c26cfb7e91f4c, type: 2}
  - {fileID: 11400000, guid: 51a7f49ac1922f641b55524fccfb0d0d, type: 2}
  - {fileID: 11400000, guid: ed74cabe4260e5b4f9a680414e5fa2c2, type: 2}
  - {fileID: 11400000, guid: 4ca7937ff0102de4cb93d6bfd22d6841, type: 2}
  - {fileID: 11400000, guid: fc656e28ef52546e6a82e7ae7f5570b5, type: 2}
  - {fileID: 11400000, guid: 3cb1c12de0cbd4dc2a6fde577ed28151, type: 2}
<<<<<<< HEAD
=======
  - {fileID: 11400000, guid: dad35a55c12b3d74997c6f47a472fa84, type: 2}
  - {fileID: 11400000, guid: 084674dc6d216411e9b3abd7832994d6, type: 2}
  - {fileID: 11400000, guid: e5071e75b2b514d83a3b86c3d202f8df, type: 2}
  - {fileID: 11400000, guid: f6b5c5a34be494aa69bb57ea0b658d72, type: 2}
  - {fileID: 11400000, guid: 54539b42d809e284090ff4087d5c733b, type: 2}
  - {fileID: 11400000, guid: f5b88fea0b93d194bb750e3af19929b6, type: 2}
  - {fileID: 11400000, guid: 6d010659c23cf88408422156d7c5c78e, type: 2}
>>>>>>> 09e9145c
  holdActions:
  - {fileID: 11400000, guid: 8eddef1fc072ec845aeb62f5e1041b52, type: 2}
  - {fileID: 11400000, guid: 0cfb8d150b7d6934d856665cf924d01d, type: 2}
  - {fileID: 11400000, guid: 8ed9ec98a20364d4f96ec2f375b50e87, type: 2}
  measurableActions:
  - {fileID: 11400000, guid: 44c3c5f07adca334696adae7b81c1869, type: 2}
  - {fileID: 11400000, guid: d1bc201cd2f5a1d4b8f721ccc29d2c0f, type: 2}
  - {fileID: 11400000, guid: c5302665e8f998e4ea2673bba5e22914, type: 2}
  - {fileID: 11400000, guid: 03d744388580e334391bfa394a66e6d7, type: 2}<|MERGE_RESOLUTION|>--- conflicted
+++ resolved
@@ -51,8 +51,6 @@
   - {fileID: 11400000, guid: 4ca7937ff0102de4cb93d6bfd22d6841, type: 2}
   - {fileID: 11400000, guid: fc656e28ef52546e6a82e7ae7f5570b5, type: 2}
   - {fileID: 11400000, guid: 3cb1c12de0cbd4dc2a6fde577ed28151, type: 2}
-<<<<<<< HEAD
-=======
   - {fileID: 11400000, guid: dad35a55c12b3d74997c6f47a472fa84, type: 2}
   - {fileID: 11400000, guid: 084674dc6d216411e9b3abd7832994d6, type: 2}
   - {fileID: 11400000, guid: e5071e75b2b514d83a3b86c3d202f8df, type: 2}
@@ -60,7 +58,6 @@
   - {fileID: 11400000, guid: 54539b42d809e284090ff4087d5c733b, type: 2}
   - {fileID: 11400000, guid: f5b88fea0b93d194bb750e3af19929b6, type: 2}
   - {fileID: 11400000, guid: 6d010659c23cf88408422156d7c5c78e, type: 2}
->>>>>>> 09e9145c
   holdActions:
   - {fileID: 11400000, guid: 8eddef1fc072ec845aeb62f5e1041b52, type: 2}
   - {fileID: 11400000, guid: 0cfb8d150b7d6934d856665cf924d01d, type: 2}
