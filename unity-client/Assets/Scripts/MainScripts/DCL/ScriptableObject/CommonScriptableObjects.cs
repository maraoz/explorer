using UnityEngine;

public static class NotificationScriptableObjects
{
    private static FloatVariable newApprovedFriendsValue;
    public static FloatVariable newApprovedFriends => CommonScriptableObjects.GetOrLoad(ref newApprovedFriendsValue, "ScriptableObjects/NotificationBadge_NewApprovedFriends");

    private static FloatVariable pendingChatMessagesValue;
    public static FloatVariable pendingChatMessages => CommonScriptableObjects.GetOrLoad(ref pendingChatMessagesValue, "ScriptableObjects/NotificationBadge_PendingChatMessages");

    private static FloatVariable pendingFriendRequestsValue;
    public static FloatVariable pendingFriendRequests => CommonScriptableObjects.GetOrLoad(ref pendingFriendRequestsValue, "ScriptableObjects/NotificationBadge_PendingFriendRequests");
}

public static class CommonScriptableObjects
{
    private static Vector3Variable playerUnityPositionValue;
    public static Vector3Variable playerUnityPosition => GetOrLoad(ref playerUnityPositionValue, "ScriptableObjects/PlayerUnityPosition");

    private static Vector3Variable playerWorldPositionValue;
    public static Vector3Variable playerWorldPosition => GetOrLoad(ref playerWorldPositionValue, "ScriptableObjects/PlayerWorldPosition");

    private static Vector3Variable playerUnityEulerAnglesValue;
    public static Vector3Variable playerUnityEulerAngles => GetOrLoad(ref playerUnityEulerAnglesValue, "ScriptableObjects/PlayerUnityEulerAngles");

    private static Vector3Variable playerUnityToWorldOffsetValue;
    public static Vector3Variable playerUnityToWorldOffset => GetOrLoad(ref playerUnityToWorldOffsetValue, "ScriptableObjects/PlayerUnityToWorldOffset");

    private static Vector2IntVariable playerCoordsValue;
    public static Vector2IntVariable playerCoords => GetOrLoad(ref playerCoordsValue, "ScriptableObjects/PlayerCoords");

    private static StringVariable sceneIDValue;
    public static StringVariable sceneID => GetOrLoad(ref sceneIDValue, "ScriptableObjects/SceneID");

    private static FloatVariable minimapZoomValue;
    public static FloatVariable minimapZoom => GetOrLoad(ref minimapZoomValue, "ScriptableObjects/MinimapZoom");

    private static Vector3NullableVariable characterForwardValue;
    public static Vector3NullableVariable characterForward => GetOrLoad(ref characterForwardValue, "ScriptableObjects/CharacterForward");

    private static Vector3Variable cameraForwardValue;
    public static Vector3Variable cameraForward => GetOrLoad(ref cameraForwardValue, "ScriptableObjects/CameraForward");

    private static Vector3Variable cameraPositionValue;
    public static Vector3Variable cameraPosition => GetOrLoad(ref cameraPositionValue, "ScriptableObjects/CameraPosition");

    private static Vector3Variable cameraRightValue;
    public static Vector3Variable cameraRight => GetOrLoad(ref cameraRightValue, "ScriptableObjects/CameraRight");

    private static BooleanVariable playerInfoCardVisibleStateValue;
    public static BooleanVariable playerInfoCardVisibleState => GetOrLoad(ref playerInfoCardVisibleStateValue, "ScriptableObjects/PlayerInfoCardVisibleState");

    public static RendererState rendererState => GetOrLoad(ref rendererStateValue, "ScriptableObjects/RendererState");
    private static RendererState rendererStateValue;
<<<<<<< HEAD
=======

    private static ReadMessagesDictionary lastReadChatMessagesDictionary;
    public static ReadMessagesDictionary lastReadChatMessages => GetOrLoad(ref lastReadChatMessagesDictionary, "ScriptableObjects/LastReadChatMessages");

    private static LongVariable lastReadChatMessagesValue;
    public static LongVariable lastReadWorldChatMessages => GetOrLoad(ref lastReadChatMessagesValue, "ScriptableObjects/LastReadWorldChatMessages");

    private static BooleanVariable allUIHiddenValue;
    public static BooleanVariable allUIHidden => GetOrLoad(ref allUIHiddenValue, "ScriptableObjects/AllUIHidden");

    private static LatestOpenChatsList latestOpenChatsValue;
    public static LatestOpenChatsList latestOpenChats => GetOrLoad(ref latestOpenChatsValue, "ScriptableObjects/LatestOpenChats");
>>>>>>> 09e9145c

    internal static T GetOrLoad<T>(ref T variable, string path) where T : Object
    {
        if (variable == null)
        {
            variable = Resources.Load<T>(path);
        }

        return variable;
    }
}<|MERGE_RESOLUTION|>--- conflicted
+++ resolved
@@ -52,8 +52,6 @@
 
     public static RendererState rendererState => GetOrLoad(ref rendererStateValue, "ScriptableObjects/RendererState");
     private static RendererState rendererStateValue;
-<<<<<<< HEAD
-=======
 
     private static ReadMessagesDictionary lastReadChatMessagesDictionary;
     public static ReadMessagesDictionary lastReadChatMessages => GetOrLoad(ref lastReadChatMessagesDictionary, "ScriptableObjects/LastReadChatMessages");
@@ -66,7 +64,6 @@
 
     private static LatestOpenChatsList latestOpenChatsValue;
     public static LatestOpenChatsList latestOpenChats => GetOrLoad(ref latestOpenChatsValue, "ScriptableObjects/LatestOpenChats");
->>>>>>> 09e9145c
 
     internal static T GetOrLoad<T>(ref T variable, string path) where T : Object
     {
