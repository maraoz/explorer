--- conflicted
+++ resolved
@@ -14,12 +14,8 @@
         "GUID:43315b150e1df4592868fc0fe58b3429",
         "GUID:4a37c94d8d2dc8242af4c424d0b4a8ae",
         "GUID:2fe41b558b0755a499a0dae91e369bc7",
-<<<<<<< HEAD
-        "GUID:4973650d2444c4561a15d50f24d91cd9"
-=======
         "GUID:4973650d2444c4561a15d50f24d91cd9",
         "GUID:0e967802b778d404eac1ca5ea340e290"
->>>>>>> 09e9145c
     ],
     "optionalUnityReferences": [],
     "includePlatforms": [],
