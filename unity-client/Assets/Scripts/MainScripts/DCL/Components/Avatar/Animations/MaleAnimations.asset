--- conflicted
+++ resolved
@@ -30,14 +30,10 @@
   - clip: {fileID: 7400000, guid: f45ea28ca4b4286449c5f6197d2b949e, type: 2}
     id: robot
   - clip: {fileID: 7400000, guid: e936971cbb5b74a22b2ced2c8185dd8d, type: 2}
-<<<<<<< HEAD
-    id: raiseHand
-=======
     id: raiseHand
   - clip: {fileID: 7400000, guid: 49d9b4849d6d849f4a75d0df1257548e, type: 2}
     id: clap
   - clip: {fileID: 7400000, guid: b58e9d14f849d4a0495e2f69ebcb53ce, type: 2}
     id: money
   - clip: {fileID: 7400000, guid: f62348884a81444b391ee2b6be68bd05, type: 2}
-    id: kiss
->>>>>>> 09e9145c
+    id: kiss