using DCL.Controllers;
using DCL.Helpers;
using DCL.Interface;
using DCL.Models;
using UnityEngine;

namespace DCL.Components
{
    public class OnPointerEvent : UUIDComponent<OnPointerEvent.Model>
    {
        public static bool enableInteractionHoverFeedback = true;

        [System.Serializable]
        new public class Model : UUIDComponent.Model
        {
            public string button = WebInterface.ACTION_BUTTON.ANY.ToString();
            public string hoverText = "Interact";
            public float distance = 10f;
            public bool showFeedback = true;
        }

        public OnPointerEventColliders pointerEventColliders
        {
            get;
            private set;
        }

        InteractionHoverCanvasController hoverCanvasController;

        public override void Setup(ParcelScene scene, DecentralandEntity entity, UUIDComponent.Model model)
        {
            this.entity = entity;
            this.scene = scene;

            if (model == null)
                this.model = new OnPointerEvent.Model();
            else
                this.model = (OnPointerEvent.Model)model;

            Initialize();

            entity.OnShapeUpdated -= OnComponentUpdated;
            entity.OnShapeUpdated += OnComponentUpdated;
        }

        public string GetMeshName(Collider collider)
        {
            return pointerEventColliders.GetMeshName(collider);
        }

        public WebInterface.ACTION_BUTTON GetActionButton()
        {
            switch (model.button)
            {
                case "PRIMARY":
                    return WebInterface.ACTION_BUTTON.PRIMARY;
                case "SECONDARY":
                    return WebInterface.ACTION_BUTTON.SECONDARY;
                case "POINTER":
                    return WebInterface.ACTION_BUTTON.POINTER;
                default:
                    return WebInterface.ACTION_BUTTON.ANY;
            }
        }

        public void Initialize()
        {
            // Create OnPointerEventCollider child
            pointerEventColliders = Utils.GetOrCreateComponent<OnPointerEventColliders>(this.gameObject);
            pointerEventColliders.Initialize(entity);
            pointerEventColliders.refCount++;

            if (hoverCanvasController == null)
                hoverCanvasController = PointerEventsController.i.interactionHoverCanvasController;
        }

        public bool IsVisible()
<<<<<<< HEAD
        {
            if (entity == null)
                return false;

            bool isVisible = false;

            if (this is AvatarOnPointerDown)
                isVisible = true;
            else if (entity.meshesInfo != null && entity.meshesInfo.renderers != null && entity.meshesInfo.renderers.Length > 0)
                isVisible = entity.meshesInfo.renderers[0].enabled;

            return isVisible;
        }

        void OnComponentUpdated(DecentralandEntity e)
=======
>>>>>>> 09e9145c
        {
            if (entity == null)
                return false;

            bool isVisible = false;

            if (this is AvatarOnPointerDown)
                isVisible = true;
            else if (entity.meshesInfo != null && entity.meshesInfo.renderers != null && entity.meshesInfo.renderers.Length > 0)
                isVisible = entity.meshesInfo.renderers[0].enabled;

            return isVisible;
        }

        void OnComponentUpdated(DecentralandEntity e)
        {
            Initialize();
        }

        public void SetHoverState(bool hoverState)
        {
            if (!enableInteractionHoverFeedback || !enabled) return;
<<<<<<< HEAD
=======

            hoverCanvasController.enabled = model.showFeedback;
            if (model.showFeedback)
            {
                if (hoverState)
                    hoverCanvasController.Setup(model.button, model.hoverText, entity);
>>>>>>> 09e9145c

                hoverCanvasController.SetHoverState(hoverState);
            }
        }

        public bool IsAtHoverDistance(Transform other)
        {
            return Vector3.Distance(other.position, transform.position) <= model.distance;
        }
        public bool IsAtHoverDistance(float distance)
        {
            return distance <= model.distance;
        }

        void OnDestroy()
        {
            if (entity != null)
                entity.OnShapeUpdated -= OnComponentUpdated;

            if (pointerEventColliders != null)
            {
                pointerEventColliders.refCount--;

                if (pointerEventColliders.refCount <= 0)
                {
                    Destroy(pointerEventColliders);
                }
            }
        }
    }
}<|MERGE_RESOLUTION|>--- conflicted
+++ resolved
@@ -75,24 +75,6 @@
         }
 
         public bool IsVisible()
-<<<<<<< HEAD
-        {
-            if (entity == null)
-                return false;
-
-            bool isVisible = false;
-
-            if (this is AvatarOnPointerDown)
-                isVisible = true;
-            else if (entity.meshesInfo != null && entity.meshesInfo.renderers != null && entity.meshesInfo.renderers.Length > 0)
-                isVisible = entity.meshesInfo.renderers[0].enabled;
-
-            return isVisible;
-        }
-
-        void OnComponentUpdated(DecentralandEntity e)
-=======
->>>>>>> 09e9145c
         {
             if (entity == null)
                 return false;
@@ -115,15 +97,12 @@
         public void SetHoverState(bool hoverState)
         {
             if (!enableInteractionHoverFeedback || !enabled) return;
-<<<<<<< HEAD
-=======
 
             hoverCanvasController.enabled = model.showFeedback;
             if (model.showFeedback)
             {
                 if (hoverState)
                     hoverCanvasController.Setup(model.button, model.hoverText, entity);
->>>>>>> 09e9145c
 
                 hoverCanvasController.SetHoverState(hoverState);
             }
