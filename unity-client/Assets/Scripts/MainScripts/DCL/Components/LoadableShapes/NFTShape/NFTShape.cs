using DCL.Controllers;
<<<<<<< HEAD
=======
using DCL.Helpers;
>>>>>>> d9019592
using DCL.Models;
using UnityEngine;

namespace DCL.Components
{
    public class NFTShape : LoadableShape<LoadWrapper_NFT, NFTShape.Model>
    {
        [System.Serializable]
        public new class Model : LoadableShape.Model
        {
            public Color color = new Color(0.6404918f, 0.611472f, 0.8584906f); // "light purple" default, same as in explorer
        }

        public override string componentName => "NFT Shape";
        LoadWrapper_NFT loadableShape;

        public NFTShape(ParcelScene scene) : base(scene)
        {
        }

        protected override void AttachShape(DecentralandEntity entity)
        {
<<<<<<< HEAD
            if (!string.IsNullOrEmpty(model.src))
            {
                entity.meshesInfo.meshRootGameObject = UnityEngine.Object.Instantiate(Resources.Load("NFTShapeLoader")) as GameObject;

                entity.meshRootGameObject.name = componentName + " mesh";
                entity.meshRootGameObject.transform.SetParent(entity.gameObject.transform);
                entity.meshRootGameObject.transform.localPosition = Vector3.zero;
                entity.meshRootGameObject.transform.localScale = Vector3.one;
                entity.meshRootGameObject.transform.localRotation = Quaternion.identity;
                entity.meshesInfo.currentShape = this;

                entity.OnShapeUpdated += UpdateBackgroundColor;

                LoadWrapper_NFT loadableShape = null;

                if (!attachedLoaders.ContainsKey(entity.meshRootGameObject))
                {
                    loadableShape = new LoadWrapper_NFT();
                    attachedLoaders.Add(entity.meshRootGameObject, loadableShape);
                }
                else
                {
                    loadableShape = GetLoaderForEntity(entity) as LoadWrapper_NFT;
                }

                loadableShape.entity = entity;
                loadableShape.initialVisibility = model.visible;

                loadableShape.withCollisions = model.withCollisions;
                loadableShape.backgroundColor = model.color;

                loadableShape.Load(model.src, OnLoadCompleted, OnLoadFailed);
            }
            else
=======
            if (string.IsNullOrEmpty(model.src))
>>>>>>> d9019592
            {
#if UNITY_EDITOR
                Debug.LogError($"NFT SHAPE with url '{model.src}' couldn't be loaded.");
#endif
                return;
            }

            entity.meshesInfo.meshRootGameObject = Object.Instantiate(Resources.Load("NFTShapeLoader")) as GameObject;
            entity.meshesInfo.currentShape = this;

            entity.meshRootGameObject.name = componentName + " mesh";
            entity.meshRootGameObject.transform.SetParent(entity.gameObject.transform);
            entity.meshRootGameObject.transform.ResetLocalTRS();

            entity.OnShapeUpdated += UpdateBackgroundColor;

            LoadWrapper_NFT loadableShape = GetOrAddLoaderForEntity<LoadWrapper_NFT>(entity);

            loadableShape.entity = entity;
            loadableShape.initialVisibility = model.visible;

            loadableShape.withCollisions = model.withCollisions;
            loadableShape.backgroundColor = model.color;

            loadableShape.Load(model.src, OnLoadCompleted, OnLoadFailed);
        }

        protected override void DetachShape(DecentralandEntity entity)
        {
            if (entity == null || entity.meshRootGameObject == null) return;

            entity.OnShapeUpdated -= UpdateBackgroundColor;

            base.DetachShape(entity);
        }

        protected override void ConfigureColliders(DecentralandEntity entity)
        {
            CollidersManager.i.ConfigureColliders(entity.meshRootGameObject, model.withCollisions, false, entity);
        }

        void UpdateBackgroundColor(DecentralandEntity entity)
        {
            if (model.color == previousModel.color) return;

            loadableShape = GetLoaderForEntity(entity) as LoadWrapper_NFT;
            loadableShape.loaderController.UpdateBackgroundColor(model.color);
        }

        public override string ToString()
        {
            if (model == null)
                return base.ToString();

            return $"{componentName} (src = {model.src})";
        }
    }
}<|MERGE_RESOLUTION|>--- conflicted
+++ resolved
@@ -1,8 +1,5 @@
-using DCL.Controllers;
-<<<<<<< HEAD
-=======
+﻿using DCL.Controllers;
 using DCL.Helpers;
->>>>>>> d9019592
 using DCL.Models;
 using UnityEngine;
 
@@ -25,44 +22,7 @@
 
         protected override void AttachShape(DecentralandEntity entity)
         {
-<<<<<<< HEAD
-            if (!string.IsNullOrEmpty(model.src))
-            {
-                entity.meshesInfo.meshRootGameObject = UnityEngine.Object.Instantiate(Resources.Load("NFTShapeLoader")) as GameObject;
-
-                entity.meshRootGameObject.name = componentName + " mesh";
-                entity.meshRootGameObject.transform.SetParent(entity.gameObject.transform);
-                entity.meshRootGameObject.transform.localPosition = Vector3.zero;
-                entity.meshRootGameObject.transform.localScale = Vector3.one;
-                entity.meshRootGameObject.transform.localRotation = Quaternion.identity;
-                entity.meshesInfo.currentShape = this;
-
-                entity.OnShapeUpdated += UpdateBackgroundColor;
-
-                LoadWrapper_NFT loadableShape = null;
-
-                if (!attachedLoaders.ContainsKey(entity.meshRootGameObject))
-                {
-                    loadableShape = new LoadWrapper_NFT();
-                    attachedLoaders.Add(entity.meshRootGameObject, loadableShape);
-                }
-                else
-                {
-                    loadableShape = GetLoaderForEntity(entity) as LoadWrapper_NFT;
-                }
-
-                loadableShape.entity = entity;
-                loadableShape.initialVisibility = model.visible;
-
-                loadableShape.withCollisions = model.withCollisions;
-                loadableShape.backgroundColor = model.color;
-
-                loadableShape.Load(model.src, OnLoadCompleted, OnLoadFailed);
-            }
-            else
-=======
             if (string.IsNullOrEmpty(model.src))
->>>>>>> d9019592
             {
 #if UNITY_EDITOR
                 Debug.LogError($"NFT SHAPE with url '{model.src}' couldn't be loaded.");
