using System;
using DCL.Controllers;
using DCL.Helpers;
using DCL.Models;
using System.Collections;
using UnityEngine;
using Object = UnityEngine.Object;
using System.Collections.Generic;

namespace DCL.Components
{
    public class LoadableShape : BaseShape
    {
        [System.Serializable]
        public new class Model : BaseShape.Model
        {
            public string src;
        }

        public Model model = new Model();
        protected Model previousModel = new Model();

        protected static Dictionary<GameObject, LoadWrapper> attachedLoaders = new Dictionary<GameObject, LoadWrapper>();

        public static LoadWrapper GetLoaderForEntity(DecentralandEntity entity)
        {
            attachedLoaders.TryGetValue(entity.meshRootGameObject, out LoadWrapper result);
            return result;
        }

<<<<<<< HEAD
=======
        public static T GetOrAddLoaderForEntity<T>(DecentralandEntity entity)
            where T : LoadWrapper, new()
        {
            if (!attachedLoaders.TryGetValue(entity.meshRootGameObject, out LoadWrapper result))
            {
                result = new T();
                attachedLoaders.Add(entity.meshRootGameObject, result);
            }

            return result as T;
        }

>>>>>>> d9019592
        public LoadableShape(ParcelScene scene) : base(scene)
        {
        }

        public override IEnumerator ApplyChanges(string newJson)
        {
            return null;
        }

        public override bool IsVisible()
        {
            return model.visible;
        }

        public override bool HasCollisions()
        {
            return model.withCollisions;
        }
    }

    public class LoadableShape<LoadWrapperType, LoadWrapperModelType> : LoadableShape
        where LoadWrapperType : LoadWrapper, new()
        where LoadWrapperModelType : LoadableShape.Model, new()
    {

        private bool isLoaded = false;
        private bool failed = false;
        private event Action<BaseDisposable> OnReadyCallbacks;
        public System.Action<DecentralandEntity> OnEntityShapeUpdated;
        new public LoadWrapperModelType model
        {
            get
            {
                if (base.model == null)
                    base.model = new LoadWrapperModelType();

                return base.model as LoadWrapperModelType;
            }
            set { base.model = value; }
        }

        new protected LoadWrapperModelType previousModel
        {
            get
            {
                if (base.previousModel == null)
                    base.previousModel = new LoadWrapperModelType();

                return base.previousModel as LoadWrapperModelType;
            }
            set { base.previousModel = value; }
        }

        public LoadableShape(ParcelScene scene) : base(scene)
        {
            OnDetach += DetachShape;
            OnAttach += AttachShape;
        }

        public override IEnumerator ApplyChanges(string newJson)
        {
            previousModel = model;
            model = SceneController.i.SafeFromJson<LoadWrapperModelType>(newJson);

            bool updateVisibility = previousModel.visible != model.visible;
            bool updateCollisions = previousModel.withCollisions != model.withCollisions || previousModel.isPointerBlocker != model.isPointerBlocker;
            bool triggerAttachment = !string.IsNullOrEmpty(model.src) && previousModel.src != model.src;

            foreach (var entity in attachedEntities)
            {
                if (triggerAttachment)
                    AttachShape(entity);

                if (updateVisibility)
                    ConfigureVisibility(entity);

                if (updateCollisions)
                    ConfigureColliders(entity);

                entity.OnShapeUpdated?.Invoke(entity);
            }

            return null;
        }

        protected virtual void AttachShape(DecentralandEntity entity)
        {
            if (scene.contentProvider.HasContentsUrl(model.src))
            {
                isLoaded = false;
                entity.EnsureMeshGameObject(componentName + " mesh");

<<<<<<< HEAD
                LoadWrapperType loadableShape = null;

                if (!attachedLoaders.ContainsKey(entity.meshRootGameObject))
                {
                    loadableShape = new LoadWrapperType();
                    attachedLoaders.Add(entity.meshRootGameObject, loadableShape);
                }
                else
                {
                    loadableShape = GetLoaderForEntity(entity) as LoadWrapperType;
                }
=======
                LoadWrapperType loadableShape = GetOrAddLoaderForEntity<LoadWrapperType>(entity);
>>>>>>> d9019592

                loadableShape.entity = entity;
                loadableShape.useVisualFeedback = Configuration.ParcelSettings.VISUAL_LOADING_ENABLED;
                loadableShape.initialVisibility = model.visible;
                loadableShape.Load(model.src, OnLoadCompleted, OnLoadFailed);

                entity.meshesInfo.currentShape = this;
            }
            else
            {
#if UNITY_EDITOR
                Debug.LogWarning($"LoadableShape '{model.src}' not found in scene '{scene.sceneData.id}' mappings");
#endif
                failed = true;

            }
        }

        void ConfigureVisibility(DecentralandEntity entity)
        {
            var loadable = GetLoaderForEntity(entity);

            if (loadable != null)
                loadable.initialVisibility = model.visible;

            ConfigureVisibility(entity.meshRootGameObject, model.visible, entity.meshesInfo.renderers);
        }

        protected virtual void ConfigureColliders(DecentralandEntity entity)
        {
            CollidersManager.i.ConfigureColliders(entity.meshRootGameObject, model.withCollisions, true, entity, CalculateCollidersLayer(model));
        }

        protected void OnLoadFailed(LoadWrapper loadWrapper)
        {
            if (loadWrapper != null)
            {
                if (loadWrapper.entity.gameObject != null)
                    loadWrapper.entity.gameObject.name += " - Failed loading";

                MaterialTransitionController[] transitionController =
                    loadWrapper.entity.gameObject.GetComponentsInChildren<MaterialTransitionController>(true);

                for (int i = 0; i < transitionController.Length; i++)
                {
                    MaterialTransitionController material = transitionController[i];
                    Object.Destroy(material);
                }
            }

            failed = true;
            OnReadyCallbacks?.Invoke(this);
            OnReadyCallbacks = null;
        }

        protected void OnLoadCompleted(LoadWrapper loadWrapper)
        {
            isLoaded = true;
            DecentralandEntity entity = loadWrapper.entity;

            if (entity.meshesInfo.currentShape != null)
            {
                entity.meshesInfo.renderers = entity.meshRootGameObject.GetComponentsInChildren<Renderer>();

                var model = (entity.meshesInfo.currentShape as LoadableShape).model;
                ConfigureVisibility(entity.meshRootGameObject, model.visible, loadWrapper.entity.meshesInfo.renderers);
            }
            else
            {
                Debug.LogWarning("WARNING: entity.currentShape == null! this can lead to errors!");
            }

            ConfigureColliders(entity);

            entity.OnShapeUpdated?.Invoke(entity);

            OnReadyCallbacks?.Invoke(this);
            OnReadyCallbacks = null;
        }

        protected virtual void DetachShape(DecentralandEntity entity)
        {
            if (entity == null || entity.meshRootGameObject == null) return;

            LoadWrapper loadWrapper = GetLoaderForEntity(entity);

            loadWrapper?.Unload();

            entity.meshesInfo.CleanReferences();
        }

        public override void CallWhenReady(Action<BaseDisposable> callback)
        {
            if (attachedEntities.Count == 0 || isLoaded || failed)
            {
                callback.Invoke(this);
            }
            else
            {
                OnReadyCallbacks += callback;
            }
        }
    }
}<|MERGE_RESOLUTION|>--- conflicted
+++ resolved
@@ -1,4 +1,4 @@
-using System;
+﻿using System;
 using DCL.Controllers;
 using DCL.Helpers;
 using DCL.Models;
@@ -28,8 +28,6 @@
             return result;
         }
 
-<<<<<<< HEAD
-=======
         public static T GetOrAddLoaderForEntity<T>(DecentralandEntity entity)
             where T : LoadWrapper, new()
         {
@@ -42,7 +40,6 @@
             return result as T;
         }
 
->>>>>>> d9019592
         public LoadableShape(ParcelScene scene) : base(scene)
         {
         }
@@ -135,21 +132,7 @@
                 isLoaded = false;
                 entity.EnsureMeshGameObject(componentName + " mesh");
 
-<<<<<<< HEAD
-                LoadWrapperType loadableShape = null;
-
-                if (!attachedLoaders.ContainsKey(entity.meshRootGameObject))
-                {
-                    loadableShape = new LoadWrapperType();
-                    attachedLoaders.Add(entity.meshRootGameObject, loadableShape);
-                }
-                else
-                {
-                    loadableShape = GetLoaderForEntity(entity) as LoadWrapperType;
-                }
-=======
                 LoadWrapperType loadableShape = GetOrAddLoaderForEntity<LoadWrapperType>(entity);
->>>>>>> d9019592
 
                 loadableShape.entity = entity;
                 loadableShape.useVisualFeedback = Configuration.ParcelSettings.VISUAL_LOADING_ENABLED;
