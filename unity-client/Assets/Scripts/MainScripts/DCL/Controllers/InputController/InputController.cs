using System;
using System.Linq;
using TMPro;
using UnityEngine;
using UnityEngine.EventSystems;

public enum DCLAction_Trigger
{
    //Remember to explicitly assign the value to each entry so we minimize issues with serialization + conflicts
    CameraChange = 100,

    ToggleNavMap = 110,
<<<<<<< HEAD
=======
    ToggleFriends = 120,
    CloseWindow = 121,
    ToggleWorldChat = 122,
    ToggleUIVisibility = 123,
>>>>>>> 09e9145c

    OpenExpressions = 200,
    Expression_Wave = 201,
    Expression_FistPump = 202,
    Expression_Robot = 203,
    Expression_RaiseHand = 204,
<<<<<<< HEAD
=======
    Expression_Clap = 205,
    Expression_ThrowMoney = 206,
    Expression_SendKiss = 207
>>>>>>> 09e9145c
}

public enum DCLAction_Hold
{
    //Remember to explicitly assign the value to each entry so we minimize issues with serialization + conflicts
    Sprint = 1,
    Jump = 2,
    FreeCameraMode = 101,
}

public enum DCLAction_Measurable
{
    //Remember to explicitly assign the value to each entry so we minimize issues with serialization + conflicts
    CharacterXAxis = 1,
    CharacterYAxis = 2,
    CameraXAxis = 3,
    CameraYAxis = 4,
}

public class InputController : MonoBehaviour
{
    public static bool ENABLE_THIRD_PERSON_CAMERA = true;

    public InputAction_Trigger[] triggerTimeActions;
    public InputAction_Hold[] holdActions;
    public InputAction_Measurable[] measurableActions;
    bool renderingEnabled => CommonScriptableObjects.rendererState.Get();
    bool allUIHidden => CommonScriptableObjects.allUIHidden.Get();

    private void Update()
    {
        if (!renderingEnabled) return;

        Update_Trigger();
        Update_Hold();
        Update_Measurable();
    }

    public void Update_Trigger()
    {
        for (var i = 0; i < triggerTimeActions.Length; i++)
        {
            var action = triggerTimeActions[i];
            switch (action.GetDCLAction())
            {
                case DCLAction_Trigger.CameraChange:
                    //Disable until the fine-tuning is ready
                    if (ENABLE_THIRD_PERSON_CAMERA)
                        InputProcessor.FromKey(action, KeyCode.V,
                            modifiers: InputProcessor.Modifier.NeedsPointerLocked |
                                       InputProcessor.Modifier.FocusNotInInput);
                    break;
                case DCLAction_Trigger.ToggleNavMap:
                    if (allUIHidden) break;
                    InputProcessor.FromKey(action, KeyCode.M, modifiers: InputProcessor.Modifier.FocusNotInInput);
                    InputProcessor.FromKey(action, KeyCode.Tab, modifiers: InputProcessor.Modifier.FocusNotInInput);
                    InputProcessor.FromKey(action, KeyCode.Escape, modifiers: InputProcessor.Modifier.FocusNotInInput);
                    break;
                case DCLAction_Trigger.ToggleFriends:
                    if (allUIHidden) break;
                    InputProcessor.FromKey(action, KeyCode.L, modifiers: InputProcessor.Modifier.None);
                    break;
                case DCLAction_Trigger.ToggleWorldChat:
                    if (allUIHidden) break;
                    InputProcessor.FromKey(action, KeyCode.Return, modifiers: InputProcessor.Modifier.None);
                    break;
                case DCLAction_Trigger.ToggleUIVisibility:
                    InputProcessor.FromKey(action, KeyCode.U, modifiers: InputProcessor.Modifier.None);
                    break;
                case DCLAction_Trigger.CloseWindow:
                    if (allUIHidden) break;
                    InputProcessor.FromKey(action, KeyCode.Escape, modifiers: InputProcessor.Modifier.None);
                    break;
                case DCLAction_Trigger.ToggleNavMap:
                    InputProcessor.FromKey(action, KeyCode.M, modifiers: InputProcessor.Modifier.FocusNotInInput);
                    InputProcessor.FromKey(action, KeyCode.Tab, modifiers: InputProcessor.Modifier.FocusNotInInput);
                    InputProcessor.FromKey(action, KeyCode.Escape, modifiers: InputProcessor.Modifier.FocusNotInInput);
                    break;
                case DCLAction_Trigger.OpenExpressions:
                    if (allUIHidden) break;
                    InputProcessor.FromKey(action, KeyCode.B, modifiers: InputProcessor.Modifier.FocusNotInInput);
                    InputProcessor.FromKey(action, KeyCode.Escape, modifiers: InputProcessor.Modifier.FocusNotInInput);
                    break;
                case DCLAction_Trigger.Expression_Wave:
                    InputProcessor.FromKey(action, KeyCode.Alpha1, modifiers: InputProcessor.Modifier.FocusNotInInput);
                    break;
                case DCLAction_Trigger.Expression_FistPump:
                    InputProcessor.FromKey(action, KeyCode.Alpha2, modifiers: InputProcessor.Modifier.FocusNotInInput);
                    break;
                case DCLAction_Trigger.Expression_Robot:
                    InputProcessor.FromKey(action, KeyCode.Alpha3, modifiers: InputProcessor.Modifier.FocusNotInInput);
                    break;
                case DCLAction_Trigger.Expression_RaiseHand:
                    InputProcessor.FromKey(action, KeyCode.Alpha4, modifiers: InputProcessor.Modifier.FocusNotInInput);
                    break;
<<<<<<< HEAD
=======
                case DCLAction_Trigger.Expression_Clap:
                    InputProcessor.FromKey(action, KeyCode.Alpha5, modifiers: InputProcessor.Modifier.FocusNotInInput);
                    break;
                case DCLAction_Trigger.Expression_ThrowMoney:
                    InputProcessor.FromKey(action, KeyCode.Alpha6, modifiers: InputProcessor.Modifier.FocusNotInInput);
                    break;
                case DCLAction_Trigger.Expression_SendKiss:
                    InputProcessor.FromKey(action, KeyCode.Alpha7, modifiers: InputProcessor.Modifier.FocusNotInInput);
                    break;
>>>>>>> 09e9145c
                default:
                    throw new ArgumentOutOfRangeException();
            }
        }
    }

    private void Update_Hold()
    {
        for (var i = 0; i < holdActions.Length; i++)
        {
            var action = holdActions[i];
            switch (action.GetDCLAction())
            {
                case DCLAction_Hold.Sprint:
                    InputProcessor.FromKey(action, KeyCode.LeftShift, InputProcessor.Modifier.NeedsPointerLocked);
                    break;
                case DCLAction_Hold.Jump:
                    InputProcessor.FromKey(action, KeyCode.Space, InputProcessor.Modifier.NeedsPointerLocked);
                    break;
                case DCLAction_Hold.FreeCameraMode:
                    //Disable until the fine-tuning is ready
                    if (ENABLE_THIRD_PERSON_CAMERA)
                        InputProcessor.FromKey(action, KeyCode.T, InputProcessor.Modifier.NeedsPointerLocked);
                    break;
                default:
                    throw new ArgumentOutOfRangeException();
            }
        }
    }

    private void Update_Measurable()
    {
        for (var i = 0; i < measurableActions.Length; i++)
        {
            var action = measurableActions[i];
            switch (action.GetDCLAction())
            {
                case DCLAction_Measurable.CharacterXAxis:
                    InputProcessor.FromAxis(action, "Horizontal", InputProcessor.Modifier.NeedsPointerLocked);
                    break;
                case DCLAction_Measurable.CharacterYAxis:
                    InputProcessor.FromAxis(action, "Vertical", InputProcessor.Modifier.NeedsPointerLocked);
                    break;
                case DCLAction_Measurable.CameraXAxis:
                    InputProcessor.FromAxis(action, "Mouse X", InputProcessor.Modifier.NeedsPointerLocked);
                    break;
                case DCLAction_Measurable.CameraYAxis:
                    InputProcessor.FromAxis(action, "Mouse Y", InputProcessor.Modifier.NeedsPointerLocked);
                    break;
                default:
                    throw new ArgumentOutOfRangeException();
            }
        }
    }
}

public static class InputProcessor
{
    private static readonly KeyCode[] MODIFIER_KEYS = new[] { KeyCode.LeftControl, KeyCode.LeftAlt, KeyCode.LeftShift };

    [Flags]
    public enum Modifier
    {
        //Set the values as bit masks
        None = 0b0000000,
        NeedsPointerLocked = 0b0000001,
        FocusNotInInput = 0b0000010,
    }

    public static bool PassModifiers(Modifier modifiers)
    {
<<<<<<< HEAD
        if (IsModifierSet(modifiers, Modifier.NeedsPointerLocked) && Cursor.lockState != CursorLockMode.Locked)
=======
        if (IsModifierSet(modifiers, Modifier.NeedsPointerLocked) && !DCL.Helpers.Utils.isCursorLocked)
>>>>>>> 09e9145c
            return false;

        if (IsModifierSet(modifiers, Modifier.FocusNotInInput) && FocusIsInInputField())
            return false;

        return true;
    }

    public static void FromKey(InputAction_Trigger action, KeyCode key, KeyCode[] modifierKeys = null,
        Modifier modifiers = Modifier.None)
    {
        if (!PassModifiers(modifiers)) return;

        for (var i = 0; i < MODIFIER_KEYS.Length; i++)
        {
            var keyCode = MODIFIER_KEYS[i];
            var pressed = Input.GetKey(keyCode);
            if (modifierKeys == null)
            {
                if (pressed) return;
            }
            else
            {
                if (modifierKeys.Contains(keyCode) != pressed) return;
            }
        }

        if (Input.GetKeyDown(key)) action.RaiseOnTriggered();
    }

    public static void FromMouseButton(InputAction_Trigger action, int mouseButtonIdx,
        Modifier modifiers = Modifier.None)
    {
        if (!PassModifiers(modifiers)) return;

        if (Input.GetMouseButton(mouseButtonIdx)) action.RaiseOnTriggered();
    }

    public static void FromKey(InputAction_Hold action, KeyCode key, Modifier modifiers = Modifier.None)
    {
        if (!PassModifiers(modifiers)) return;

        if (Input.GetKeyDown(key)) action.RaiseOnStarted();
        if (Input.GetKeyUp(key)) action.RaiseOnFinished();
    }

    public static void FromMouse(InputAction_Hold action, int mouseButtonIdx, Modifier modifiers = Modifier.None)
    {
        if (!PassModifiers(modifiers)) return;

        if (Input.GetMouseButtonDown(mouseButtonIdx)) action.RaiseOnStarted();
        if (Input.GetMouseButtonUp(mouseButtonIdx)) action.RaiseOnFinished();
    }

    public static void FromAxis(InputAction_Measurable action, string axisName, Modifier modifiers = Modifier.None)
    {
        if (!PassModifiers(modifiers))
        {
            action.RaiseOnValueChanged(0);
            return;
        }

        action.RaiseOnValueChanged(Input.GetAxis(axisName));
    }

    public static bool IsModifierSet(Modifier modifiers, Modifier value)
    {
        int flagsValue = (int)modifiers;
        int flagValue = (int)value;

        return (flagsValue & flagValue) != 0;
    }

    public static bool FocusIsInInputField()
    {
        if (EventSystem.current.currentSelectedGameObject != null &&
            (EventSystem.current.currentSelectedGameObject.GetComponent<TMP_InputField>() != null ||
             EventSystem.current.currentSelectedGameObject.GetComponent<UnityEngine.UI.InputField>() != null))
        {
            return true;
        }

        return false;
    }
}<|MERGE_RESOLUTION|>--- conflicted
+++ resolved
@@ -10,25 +10,19 @@
     CameraChange = 100,
 
     ToggleNavMap = 110,
-<<<<<<< HEAD
-=======
     ToggleFriends = 120,
     CloseWindow = 121,
     ToggleWorldChat = 122,
     ToggleUIVisibility = 123,
->>>>>>> 09e9145c
 
     OpenExpressions = 200,
     Expression_Wave = 201,
     Expression_FistPump = 202,
     Expression_Robot = 203,
     Expression_RaiseHand = 204,
-<<<<<<< HEAD
-=======
     Expression_Clap = 205,
     Expression_ThrowMoney = 206,
     Expression_SendKiss = 207
->>>>>>> 09e9145c
 }
 
 public enum DCLAction_Hold
@@ -124,8 +118,6 @@
                 case DCLAction_Trigger.Expression_RaiseHand:
                     InputProcessor.FromKey(action, KeyCode.Alpha4, modifiers: InputProcessor.Modifier.FocusNotInInput);
                     break;
-<<<<<<< HEAD
-=======
                 case DCLAction_Trigger.Expression_Clap:
                     InputProcessor.FromKey(action, KeyCode.Alpha5, modifiers: InputProcessor.Modifier.FocusNotInInput);
                     break;
@@ -135,7 +127,6 @@
                 case DCLAction_Trigger.Expression_SendKiss:
                     InputProcessor.FromKey(action, KeyCode.Alpha7, modifiers: InputProcessor.Modifier.FocusNotInInput);
                     break;
->>>>>>> 09e9145c
                 default:
                     throw new ArgumentOutOfRangeException();
             }
@@ -207,11 +198,7 @@
 
     public static bool PassModifiers(Modifier modifiers)
     {
-<<<<<<< HEAD
-        if (IsModifierSet(modifiers, Modifier.NeedsPointerLocked) && Cursor.lockState != CursorLockMode.Locked)
-=======
         if (IsModifierSet(modifiers, Modifier.NeedsPointerLocked) && !DCL.Helpers.Utils.isCursorLocked)
->>>>>>> 09e9145c
             return false;
 
         if (IsModifierSet(modifiers, Modifier.FocusNotInInput) && FocusIsInInputField())
