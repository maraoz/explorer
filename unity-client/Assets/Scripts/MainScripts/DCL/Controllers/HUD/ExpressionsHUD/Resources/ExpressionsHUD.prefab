--- conflicted
+++ resolved
@@ -108,11 +108,7 @@
   m_LocalEulerAnglesHint: {x: 0, y: 0, z: 0}
   m_AnchorMin: {x: 0, y: 0}
   m_AnchorMax: {x: 1, y: 0}
-<<<<<<< HEAD
-  m_AnchoredPosition: {x: 12.599953, y: 8}
-=======
   m_AnchoredPosition: {x: 31, y: 96}
->>>>>>> 09e9145c
   m_SizeDelta: {x: -102.73, y: 26.8}
   m_Pivot: {x: 0.5, y: 0.5}
 --- !u!222 &7910369970784231229
@@ -236,74 +232,7 @@
   - {fileID: 0}
   m_baseMaterial: {fileID: 0}
   m_maskOffset: {x: 0, y: 0, z: 0, w: 0}
-<<<<<<< HEAD
---- !u!1 &1522494630192938663
-GameObject:
-  m_ObjectHideFlags: 0
-  m_CorrespondingSourceObject: {fileID: 0}
-  m_PrefabInstance: {fileID: 0}
-  m_PrefabAsset: {fileID: 0}
-  serializedVersion: 6
-  m_Component:
-  - component: {fileID: 410860682768959886}
-  - component: {fileID: 5359035015708864343}
-  m_Layer: 5
-  m_Name: Header
-  m_TagString: Untagged
-  m_Icon: {fileID: 0}
-  m_NavMeshLayer: 0
-  m_StaticEditorFlags: 0
-  m_IsActive: 1
---- !u!224 &410860682768959886
-RectTransform:
-  m_ObjectHideFlags: 0
-  m_CorrespondingSourceObject: {fileID: 0}
-  m_PrefabInstance: {fileID: 0}
-  m_PrefabAsset: {fileID: 0}
-  m_GameObject: {fileID: 1522494630192938663}
-  m_LocalRotation: {x: -0, y: -0, z: -0, w: 1}
-  m_LocalPosition: {x: 0, y: 0, z: 0}
-  m_LocalScale: {x: 1, y: 1, z: 1}
-  m_Children:
-  - {fileID: 7706739768243273297}
-  - {fileID: 5966592239257548843}
-  m_Father: {fileID: 3368308072246989936}
-  m_RootOrder: 5
-  m_LocalEulerAnglesHint: {x: 0, y: 0, z: 0}
-  m_AnchorMin: {x: 0.5, y: 0.5}
-  m_AnchorMax: {x: 0.5, y: 0.5}
-  m_AnchoredPosition: {x: 0, y: 270}
-  m_SizeDelta: {x: 175.7, y: 32}
-  m_Pivot: {x: 0.5, y: 0.5}
---- !u!114 &5359035015708864343
-MonoBehaviour:
-  m_ObjectHideFlags: 0
-  m_CorrespondingSourceObject: {fileID: 0}
-  m_PrefabInstance: {fileID: 0}
-  m_PrefabAsset: {fileID: 0}
-  m_GameObject: {fileID: 1522494630192938663}
-  m_Enabled: 1
-  m_EditorHideFlags: 0
-  m_Script: {fileID: -405508275, guid: f70555f144d8491a825f0804e09c671c, type: 3}
-  m_Name: 
-  m_EditorClassIdentifier: 
-  m_Padding:
-    m_Left: 6
-    m_Right: 0
-    m_Top: 0
-    m_Bottom: 0
-  m_ChildAlignment: 4
-  m_Spacing: 12
-  m_ChildForceExpandWidth: 0
-  m_ChildForceExpandHeight: 0
-  m_ChildControlWidth: 1
-  m_ChildControlHeight: 0
-  m_ChildScaleWidth: 0
-  m_ChildScaleHeight: 0
---- !u!1 &1612654769855237734
-=======
 --- !u!1 &895089174804238556
->>>>>>> 09e9145c
 GameObject:
   m_ObjectHideFlags: 0
   m_CorrespondingSourceObject: {fileID: 0}
@@ -631,11 +560,7 @@
   - component: {fileID: 5273261211520789776}
   - component: {fileID: 1763222847575328980}
   m_Layer: 5
-<<<<<<< HEAD
-  m_Name: CloseButton
-=======
   m_Name: Key
->>>>>>> 09e9145c
   m_TagString: Untagged
   m_Icon: {fileID: 0}
   m_NavMeshLayer: 0
@@ -651,19 +576,6 @@
   m_LocalRotation: {x: -0, y: -0, z: -0, w: 1}
   m_LocalPosition: {x: 0, y: 0, z: 0}
   m_LocalScale: {x: 1, y: 1, z: 1}
-<<<<<<< HEAD
-  m_Children:
-  - {fileID: 5530288864275445657}
-  m_Father: {fileID: 410860682768959886}
-  m_RootOrder: 1
-  m_LocalEulerAnglesHint: {x: 0, y: 0, z: 0}
-  m_AnchorMin: {x: 0, y: 0}
-  m_AnchorMax: {x: 0, y: 0}
-  m_AnchoredPosition: {x: 0, y: 0}
-  m_SizeDelta: {x: 0, y: 28}
-  m_Pivot: {x: 1, y: 0.5}
---- !u!222 &3285796799011211050
-=======
   m_Children: []
   m_Father: {fileID: 8902071888976354546}
   m_RootOrder: 3
@@ -674,7 +586,6 @@
   m_SizeDelta: {x: -102.73, y: 26.8}
   m_Pivot: {x: 0.5, y: 0.5}
 --- !u!222 &5273261211520789776
->>>>>>> 09e9145c
 CanvasRenderer:
   m_ObjectHideFlags: 0
   m_CorrespondingSourceObject: {fileID: 0}
@@ -702,8 +613,6 @@
       m_Calls: []
     m_TypeName: UnityEngine.UI.MaskableGraphic+CullStateChangedEvent, UnityEngine.UI,
       Version=1.0.0.0, Culture=neutral, PublicKeyToken=null
-<<<<<<< HEAD
-=======
   m_text: 5
   m_isRightToLeft: 0
   m_fontAsset: {fileID: 11400000, guid: c0f2e4affe3f2438d9042ca1db45764f, type: 2}
@@ -1392,7 +1301,6 @@
       m_Calls: []
     m_TypeName: UnityEngine.UI.MaskableGraphic+CullStateChangedEvent, UnityEngine.UI,
       Version=1.0.0.0, Culture=neutral, PublicKeyToken=null
->>>>>>> 09e9145c
   m_Sprite: {fileID: 21300000, guid: 0e80b475a78af447da7f436cb299205c, type: 3}
   m_Type: 0
   m_PreserveAspect: 0
@@ -1402,9 +1310,6 @@
   m_FillClockwise: 1
   m_FillOrigin: 0
   m_UseSpriteMesh: 0
-<<<<<<< HEAD
---- !u!114 &7369359897116190397
-=======
 --- !u!114 &3978620096624981023
 MonoBehaviour:
   m_ObjectHideFlags: 0
@@ -1793,7 +1698,6 @@
   m_BlocksRaycasts: 1
   m_IgnoreParentGroups: 0
 --- !u!114 &5450101815043543229
->>>>>>> 09e9145c
 MonoBehaviour:
   m_ObjectHideFlags: 0
   m_CorrespondingSourceObject: {fileID: 0}
@@ -1894,11 +1798,7 @@
     m_SelectedTrigger: Selected
     m_DisabledTrigger: Disabled
   m_Interactable: 1
-<<<<<<< HEAD
-  m_TargetGraphic: {fileID: 3688565800849031565}
-=======
   m_TargetGraphic: {fileID: 0}
->>>>>>> 09e9145c
   m_OnClick:
     m_PersistentCalls:
       m_Calls: []
@@ -1980,17 +1880,6 @@
   m_Script: {fileID: -765806418, guid: f70555f144d8491a825f0804e09c671c, type: 3}
   m_Name: 
   m_EditorClassIdentifier: 
-<<<<<<< HEAD
-  m_IgnoreLayout: 0
-  m_MinWidth: 28
-  m_MinHeight: -1
-  m_PreferredWidth: 28
-  m_PreferredHeight: -1
-  m_FlexibleWidth: -1
-  m_FlexibleHeight: -1
-  m_LayoutPriority: 1
---- !u!114 &6193619628318424528
-=======
   m_Material: {fileID: 0}
   m_Color: {r: 1, g: 1, b: 1, a: 1}
   m_RaycastTarget: 1
@@ -2129,7 +2018,6 @@
   m_GameObject: {fileID: 3728680713582104937}
   m_CullTransparentMesh: 0
 --- !u!114 &6716076416818746174
->>>>>>> 09e9145c
 MonoBehaviour:
   m_ObjectHideFlags: 0
   m_CorrespondingSourceObject: {fileID: 0}
@@ -2141,84 +2029,15 @@
   m_Script: {fileID: -765806418, guid: f70555f144d8491a825f0804e09c671c, type: 3}
   m_Name: 
   m_EditorClassIdentifier: 
-<<<<<<< HEAD
-  targetRectTransform: {fileID: 5966592239257548843}
-  hoverScale: 1.05
-  normalScale: 1
---- !u!1 &2513147558662610264
-GameObject:
-  m_ObjectHideFlags: 0
-  m_CorrespondingSourceObject: {fileID: 0}
-  m_PrefabInstance: {fileID: 0}
-  m_PrefabAsset: {fileID: 0}
-  serializedVersion: 6
-  m_Component:
-  - component: {fileID: 3103359288117566796}
-  - component: {fileID: 3105928055427428986}
-  - component: {fileID: 7556429272040470089}
-  m_Layer: 5
-  m_Name: Icon
-  m_TagString: Untagged
-  m_Icon: {fileID: 0}
-  m_NavMeshLayer: 0
-  m_StaticEditorFlags: 0
-  m_IsActive: 1
---- !u!224 &3103359288117566796
-RectTransform:
-  m_ObjectHideFlags: 0
-  m_CorrespondingSourceObject: {fileID: 0}
-  m_PrefabInstance: {fileID: 0}
-  m_PrefabAsset: {fileID: 0}
-  m_GameObject: {fileID: 2513147558662610264}
-  m_LocalRotation: {x: -0, y: -0, z: -0, w: 1}
-  m_LocalPosition: {x: 0, y: 0, z: 0}
-  m_LocalScale: {x: 1, y: 1, z: 1}
-  m_Children: []
-  m_Father: {fileID: 3189298678517278681}
-  m_RootOrder: 2
-  m_LocalEulerAnglesHint: {x: 0, y: 0, z: 0}
-  m_AnchorMin: {x: 0.5, y: 0.5}
-  m_AnchorMax: {x: 0.5, y: 0.5}
-  m_AnchoredPosition: {x: 2, y: -7}
-  m_SizeDelta: {x: 26.9, y: 68.8}
-  m_Pivot: {x: 0.5, y: 0.5}
---- !u!222 &3105928055427428986
-CanvasRenderer:
-  m_ObjectHideFlags: 0
-  m_CorrespondingSourceObject: {fileID: 0}
-  m_PrefabInstance: {fileID: 0}
-  m_PrefabAsset: {fileID: 0}
-  m_GameObject: {fileID: 2513147558662610264}
-  m_CullTransparentMesh: 0
---- !u!114 &7556429272040470089
-MonoBehaviour:
-  m_ObjectHideFlags: 0
-  m_CorrespondingSourceObject: {fileID: 0}
-  m_PrefabInstance: {fileID: 0}
-  m_PrefabAsset: {fileID: 0}
-  m_GameObject: {fileID: 2513147558662610264}
-  m_Enabled: 1
-  m_EditorHideFlags: 0
-  m_Script: {fileID: -765806418, guid: f70555f144d8491a825f0804e09c671c, type: 3}
-  m_Name: 
-  m_EditorClassIdentifier: 
-  m_Material: {fileID: 0}
-  m_Color: {r: 1, g: 0, b: 0.3882353, a: 1}
-=======
   m_Material: {fileID: 0}
   m_Color: {r: 1, g: 1, b: 1, a: 1}
->>>>>>> 09e9145c
   m_RaycastTarget: 1
   m_OnCullStateChanged:
     m_PersistentCalls:
       m_Calls: []
     m_TypeName: UnityEngine.UI.MaskableGraphic+CullStateChangedEvent, UnityEngine.UI,
       Version=1.0.0.0, Culture=neutral, PublicKeyToken=null
-<<<<<<< HEAD
-  m_Sprite: {fileID: 21300000, guid: ac34eaffd39f44f04b748171629c64ef, type: 3}
-=======
   m_Sprite: {fileID: 21300000, guid: c19a85e67e8ef469788b24da8becfe12, type: 3}
->>>>>>> 09e9145c
   m_Type: 0
   m_PreserveAspect: 0
   m_FillCenter: 1
@@ -2227,11 +2046,7 @@
   m_FillClockwise: 1
   m_FillOrigin: 0
   m_UseSpriteMesh: 0
-<<<<<<< HEAD
---- !u!1 &2829841620481656756
-=======
 --- !u!1 &3743314458656009993
->>>>>>> 09e9145c
 GameObject:
   m_ObjectHideFlags: 0
   m_CorrespondingSourceObject: {fileID: 0}
@@ -2313,18 +2128,9 @@
   m_PrefabAsset: {fileID: 0}
   serializedVersion: 6
   m_Component:
-<<<<<<< HEAD
-  - component: {fileID: 7955344795505032275}
-  - component: {fileID: 7899065392233343085}
-  - component: {fileID: 6874997924036886389}
-  - component: {fileID: 5782250513884070238}
-  - component: {fileID: 8223744044346060037}
-  - component: {fileID: 5211374839953244563}
-=======
   - component: {fileID: 8308707788804980657}
   - component: {fileID: 5461398113290113850}
   - component: {fileID: 8594675400491123347}
->>>>>>> 09e9145c
   m_Layer: 5
   m_Name: Icon
   m_TagString: Untagged
@@ -2346,58 +2152,6 @@
   m_Father: {fileID: 6380930832859347887}
   m_RootOrder: 2
   m_LocalEulerAnglesHint: {x: 0, y: 0, z: 0}
-<<<<<<< HEAD
-  m_AnchorMin: {x: 0, y: 0}
-  m_AnchorMax: {x: 0, y: 0}
-  m_AnchoredPosition: {x: 0, y: 0}
-  m_SizeDelta: {x: 0, y: 0}
-  m_Pivot: {x: 0, y: 0}
---- !u!223 &7899065392233343085
-Canvas:
-  m_ObjectHideFlags: 0
-  m_CorrespondingSourceObject: {fileID: 0}
-  m_PrefabInstance: {fileID: 0}
-  m_PrefabAsset: {fileID: 0}
-  m_GameObject: {fileID: 3228828099108839015}
-  m_Enabled: 1
-  serializedVersion: 3
-  m_RenderMode: 0
-  m_Camera: {fileID: 0}
-  m_PlaneDistance: 100
-  m_PixelPerfect: 0
-  m_ReceivesEvents: 1
-  m_OverrideSorting: 0
-  m_OverridePixelPerfect: 0
-  m_SortingBucketNormalizedSize: 0
-  m_AdditionalShaderChannelsFlag: 25
-  m_SortingLayerID: 0
-  m_SortingOrder: 1
-  m_TargetDisplay: 0
---- !u!114 &6874997924036886389
-MonoBehaviour:
-  m_ObjectHideFlags: 0
-  m_CorrespondingSourceObject: {fileID: 0}
-  m_PrefabInstance: {fileID: 0}
-  m_PrefabAsset: {fileID: 0}
-  m_GameObject: {fileID: 3228828099108839015}
-  m_Enabled: 1
-  m_EditorHideFlags: 0
-  m_Script: {fileID: 1980459831, guid: f70555f144d8491a825f0804e09c671c, type: 3}
-  m_Name: 
-  m_EditorClassIdentifier: 
-  m_UiScaleMode: 1
-  m_ReferencePixelsPerUnit: 100
-  m_ScaleFactor: 1
-  m_ReferenceResolution: {x: 1440, y: 900}
-  m_ScreenMatchMode: 0
-  m_MatchWidthOrHeight: 1
-  m_PhysicalUnit: 3
-  m_FallbackScreenDPI: 96
-  m_DefaultSpriteDPI: 96
-  m_DynamicPixelsPerUnit: 1
---- !u!114 &5782250513884070238
-MonoBehaviour:
-=======
   m_AnchorMin: {x: 0.5, y: 0.5}
   m_AnchorMax: {x: 0.5, y: 0.5}
   m_AnchoredPosition: {x: -22.400007, y: 0.99998283}
@@ -2405,7 +2159,6 @@
   m_Pivot: {x: 0.5, y: 0.5}
 --- !u!222 &5461398113290113850
 CanvasRenderer:
->>>>>>> 09e9145c
   m_ObjectHideFlags: 0
   m_CorrespondingSourceObject: {fileID: 0}
   m_PrefabInstance: {fileID: 0}
@@ -2424,32 +2177,6 @@
   m_Script: {fileID: -765806418, guid: f70555f144d8491a825f0804e09c671c, type: 3}
   m_Name: 
   m_EditorClassIdentifier: 
-<<<<<<< HEAD
-  buttonToExpressionMap:
-  - expressionId: wave
-    button: {fileID: 6959363111349760724}
-  - expressionId: fistpump
-    button: {fileID: 7429565090657569286}
-  - expressionId: robot
-    button: {fileID: 234398039322459571}
-  - expressionId: raiseHand
-    button: {fileID: 4287247481211862919}
-  showContentButton: {fileID: 3828354362020330558}
-  hideContentButton: {fileID: 7369359897116190397}
-  content: {fileID: 3368308072246989936}
-  openExpressionsAction: {fileID: 11400000, guid: a9a8e6cad9d1cc54db4c26cfb7e91f4c,
-    type: 2}
-  avatarPic: {fileID: 8506282310728033477}
---- !u!222 &5211374839953244563
-CanvasRenderer:
-  m_ObjectHideFlags: 0
-  m_CorrespondingSourceObject: {fileID: 0}
-  m_PrefabInstance: {fileID: 0}
-  m_PrefabAsset: {fileID: 0}
-  m_GameObject: {fileID: 3228828099108839015}
-  m_CullTransparentMesh: 0
---- !u!1 &3309478375450759555
-=======
   m_Material: {fileID: 0}
   m_Color: {r: 1, g: 0, b: 0.3882353, a: 1}
   m_RaycastTarget: 1
@@ -2468,7 +2195,6 @@
   m_FillOrigin: 0
   m_UseSpriteMesh: 0
 --- !u!1 &3945965993069801794
->>>>>>> 09e9145c
 GameObject:
   m_ObjectHideFlags: 0
   m_CorrespondingSourceObject: {fileID: 0}
@@ -2792,12 +2518,6 @@
   m_Script: {fileID: 11500000, guid: 028f6aecab96a43f096fdbbc8a753ead, type: 3}
   m_Name: 
   m_EditorClassIdentifier: 
-<<<<<<< HEAD
-  m_Material: {fileID: 0}
-  m_Color: {r: 1, g: 0, b: 0.3882353, a: 1}
-  m_RaycastTarget: 1
-  m_OnCullStateChanged:
-=======
   m_Navigation:
     m_Mode: 0
     m_SelectOnUp: {fileID: 0}
@@ -2827,7 +2547,6 @@
   m_Interactable: 1
   m_TargetGraphic: {fileID: 0}
   m_OnClick:
->>>>>>> 09e9145c
     m_PersistentCalls:
       m_Calls: []
     m_TypeName: UnityEngine.UI.Button+ButtonClickedEvent, UnityEngine.UI, Version=1.0.0.0,
@@ -2909,11 +2628,7 @@
   m_Name: 
   m_EditorClassIdentifier: 
   m_Material: {fileID: 0}
-<<<<<<< HEAD
-  m_Color: {r: 1, g: 0, b: 0.3882353, a: 1}
-=======
   m_Color: {r: 1, g: 1, b: 1, a: 1}
->>>>>>> 09e9145c
   m_RaycastTarget: 1
   m_OnCullStateChanged:
     m_PersistentCalls:
@@ -3254,19 +2969,6 @@
   m_PrefabAsset: {fileID: 0}
   m_GameObject: {fileID: 4979140711266332923}
   m_Enabled: 1
-<<<<<<< HEAD
-  m_Avatar: {fileID: 0}
-  m_Controller: {fileID: 9100000, guid: b9f972f3a61734f71a7bf3fba45d34dc, type: 2}
-  m_CullingMode: 0
-  m_UpdateMode: 0
-  m_ApplyRootMotion: 0
-  m_LinearVelocityBlending: 0
-  m_WarningMessage: 
-  m_HasTransformHierarchy: 1
-  m_AllowConstantClipSamplingOptimization: 1
-  m_KeepAnimatorControllerStateOnDisable: 0
---- !u!1 &4450369698054836543
-=======
   m_EditorHideFlags: 0
   m_Script: {fileID: 11500000, guid: f4688fdb7df04437aeb418b961361dc5, type: 3}
   m_Name: 
@@ -3372,7 +3074,6 @@
   m_baseMaterial: {fileID: 0}
   m_maskOffset: {x: 0, y: 0, z: 0, w: 0}
 --- !u!1 &5273567531596379460
->>>>>>> 09e9145c
 GameObject:
   m_ObjectHideFlags: 0
   m_CorrespondingSourceObject: {fileID: 0}
@@ -3404,17 +3105,10 @@
   m_Father: {fileID: 7892502618935349957}
   m_RootOrder: 1
   m_LocalEulerAnglesHint: {x: 0, y: 0, z: 0}
-<<<<<<< HEAD
-  m_AnchorMin: {x: 0.5, y: 0.5}
-  m_AnchorMax: {x: 0.5, y: 0.5}
-  m_AnchoredPosition: {x: 0, y: 0}
-  m_SizeDelta: {x: 21.348999, y: 36.529}
-=======
   m_AnchorMin: {x: 0, y: 1}
   m_AnchorMax: {x: 1, y: 1}
   m_AnchoredPosition: {x: 29, y: -61}
   m_SizeDelta: {x: -66.58, y: 26.8}
->>>>>>> 09e9145c
   m_Pivot: {x: 0.5, y: 0.5}
 --- !u!222 &2846972468057986049
 CanvasRenderer:
@@ -3600,30 +3294,6 @@
   m_OnCullStateChanged:
     m_PersistentCalls:
       m_Calls: []
-<<<<<<< HEAD
-    m_TypeName: UnityEngine.UI.Button+ButtonClickedEvent, UnityEngine.UI, Version=1.0.0.0,
-      Culture=neutral, PublicKeyToken=null
---- !u!95 &3292822135945279988
-Animator:
-  serializedVersion: 3
-  m_ObjectHideFlags: 0
-  m_CorrespondingSourceObject: {fileID: 0}
-  m_PrefabInstance: {fileID: 0}
-  m_PrefabAsset: {fileID: 0}
-  m_GameObject: {fileID: 4493361109717490464}
-  m_Enabled: 1
-  m_Avatar: {fileID: 0}
-  m_Controller: {fileID: 9100000, guid: b9f972f3a61734f71a7bf3fba45d34dc, type: 2}
-  m_CullingMode: 0
-  m_UpdateMode: 0
-  m_ApplyRootMotion: 0
-  m_LinearVelocityBlending: 0
-  m_WarningMessage: 
-  m_HasTransformHierarchy: 1
-  m_AllowConstantClipSamplingOptimization: 1
-  m_KeepAnimatorControllerStateOnDisable: 0
---- !u!1 &4517195494760827405
-=======
     m_TypeName: UnityEngine.UI.MaskableGraphic+CullStateChangedEvent, UnityEngine.UI,
       Version=1.0.0.0, Culture=neutral, PublicKeyToken=null
   m_Sprite: {fileID: 21300000, guid: 721c6c734f61b43d0847c2d37a7b6271, type: 3}
@@ -3636,7 +3306,6 @@
   m_FillOrigin: 0
   m_UseSpriteMesh: 0
 --- !u!1 &5662523912295469654
->>>>>>> 09e9145c
 GameObject:
   m_ObjectHideFlags: 0
   m_CorrespondingSourceObject: {fileID: 0}
@@ -3648,11 +3317,7 @@
   - component: {fileID: 2431604185576810780}
   - component: {fileID: 9195198183538093819}
   m_Layer: 5
-<<<<<<< HEAD
-  m_Name: Label
-=======
   m_Name: Key
->>>>>>> 09e9145c
   m_TagString: Untagged
   m_Icon: {fileID: 0}
   m_NavMeshLayer: 0
@@ -4013,14 +3678,9 @@
       Version=1.0.0.0, Culture=neutral, PublicKeyToken=null
   m_text: Dance
   m_isRightToLeft: 0
-<<<<<<< HEAD
-  m_fontAsset: {fileID: 11400000, guid: 131598e906f4d4a048cfa339caa74472, type: 2}
-  m_sharedMaterial: {fileID: 2100000, guid: 8f0c7039aba8d420aad6241bf1b80584, type: 2}
-=======
   m_fontAsset: {fileID: 11400000, guid: 26b03903800224f718b64e9afbc91b61, type: 2}
   m_sharedMaterial: {fileID: -6892909264025736228, guid: 26b03903800224f718b64e9afbc91b61,
     type: 2}
->>>>>>> 09e9145c
   m_fontSharedMaterials: []
   m_fontMaterial: {fileID: 0}
   m_fontMaterials: []
@@ -4109,85 +3769,7 @@
   - {fileID: 0}
   m_baseMaterial: {fileID: 0}
   m_maskOffset: {x: 0, y: 0, z: 0, w: 0}
-<<<<<<< HEAD
---- !u!1 &5557683862010784802
-GameObject:
-  m_ObjectHideFlags: 0
-  m_CorrespondingSourceObject: {fileID: 0}
-  m_PrefabInstance: {fileID: 0}
-  m_PrefabAsset: {fileID: 0}
-  serializedVersion: 6
-  m_Component:
-  - component: {fileID: 2929036348856900949}
-  - component: {fileID: 2943592489277990656}
-  - component: {fileID: 8532900175115837485}
-  m_Layer: 5
-  m_Name: Highlight
-  m_TagString: Untagged
-  m_Icon: {fileID: 0}
-  m_NavMeshLayer: 0
-  m_StaticEditorFlags: 0
-  m_IsActive: 1
---- !u!224 &2929036348856900949
-RectTransform:
-  m_ObjectHideFlags: 0
-  m_CorrespondingSourceObject: {fileID: 0}
-  m_PrefabInstance: {fileID: 0}
-  m_PrefabAsset: {fileID: 0}
-  m_GameObject: {fileID: 5557683862010784802}
-  m_LocalRotation: {x: 0, y: 0, z: -1, w: 0}
-  m_LocalPosition: {x: 0, y: 0, z: 0}
-  m_LocalScale: {x: 1, y: 1, z: 1}
-  m_Children: []
-  m_Father: {fileID: 3189298678517278681}
-  m_RootOrder: 0
-  m_LocalEulerAnglesHint: {x: 0, y: 0, z: -180}
-  m_AnchorMin: {x: 0.5, y: 0.5}
-  m_AnchorMax: {x: 0.5, y: 0.5}
-  m_AnchoredPosition: {x: -4, y: 27}
-  m_SizeDelta: {x: 234.05, y: 247.24}
-  m_Pivot: {x: 0.5, y: 0.5}
---- !u!222 &2943592489277990656
-CanvasRenderer:
-  m_ObjectHideFlags: 0
-  m_CorrespondingSourceObject: {fileID: 0}
-  m_PrefabInstance: {fileID: 0}
-  m_PrefabAsset: {fileID: 0}
-  m_GameObject: {fileID: 5557683862010784802}
-  m_CullTransparentMesh: 0
---- !u!114 &8532900175115837485
-MonoBehaviour:
-  m_ObjectHideFlags: 0
-  m_CorrespondingSourceObject: {fileID: 0}
-  m_PrefabInstance: {fileID: 0}
-  m_PrefabAsset: {fileID: 0}
-  m_GameObject: {fileID: 5557683862010784802}
-  m_Enabled: 1
-  m_EditorHideFlags: 0
-  m_Script: {fileID: -765806418, guid: f70555f144d8491a825f0804e09c671c, type: 3}
-  m_Name: 
-  m_EditorClassIdentifier: 
-  m_Material: {fileID: 0}
-  m_Color: {r: 1, g: 1, b: 1, a: 1}
-  m_RaycastTarget: 1
-  m_OnCullStateChanged:
-    m_PersistentCalls:
-      m_Calls: []
-    m_TypeName: UnityEngine.UI.MaskableGraphic+CullStateChangedEvent, UnityEngine.UI,
-      Version=1.0.0.0, Culture=neutral, PublicKeyToken=null
-  m_Sprite: {fileID: 21300000, guid: 721c6c734f61b43d0847c2d37a7b6271, type: 3}
-  m_Type: 0
-  m_PreserveAspect: 0
-  m_FillCenter: 1
-  m_FillMethod: 4
-  m_FillAmount: 1
-  m_FillClockwise: 1
-  m_FillOrigin: 0
-  m_UseSpriteMesh: 0
---- !u!1 &5662523912295469654
-=======
 --- !u!1 &6408490469187445268
->>>>>>> 09e9145c
 GameObject:
   m_ObjectHideFlags: 0
   m_CorrespondingSourceObject: {fileID: 0}
@@ -4200,11 +3782,7 @@
   - component: {fileID: 6836242333474179246}
   - component: {fileID: 5079774866683632801}
   m_Layer: 5
-<<<<<<< HEAD
-  m_Name: Key
-=======
   m_Name: Send Kiss
->>>>>>> 09e9145c
   m_TagString: Untagged
   m_Icon: {fileID: 0}
   m_NavMeshLayer: 0
@@ -4753,11 +4331,7 @@
   - component: {fileID: 8411396906052705624}
   - component: {fileID: 5486480320601692325}
   m_Layer: 5
-<<<<<<< HEAD
-  m_Name: Label
-=======
   m_Name: Key
->>>>>>> 09e9145c
   m_TagString: Untagged
   m_Icon: {fileID: 0}
   m_NavMeshLayer: 0
@@ -4903,9 +4477,6 @@
   - {fileID: 0}
   m_baseMaterial: {fileID: 0}
   m_maskOffset: {x: 0, y: 0, z: 0, w: 0}
-<<<<<<< HEAD
---- !u!1 &6521134774060431505
-=======
 --- !u!1 &7180080547580295838
 GameObject:
   m_ObjectHideFlags: 0
@@ -5021,605 +4592,6 @@
   m_AllowConstantClipSamplingOptimization: 1
   m_KeepAnimatorControllerStateOnDisable: 0
 --- !u!1 &7275356608294338032
->>>>>>> 09e9145c
-GameObject:
-  m_ObjectHideFlags: 0
-  m_CorrespondingSourceObject: {fileID: 0}
-  m_PrefabInstance: {fileID: 0}
-  m_PrefabAsset: {fileID: 0}
-  serializedVersion: 6
-  m_Component:
-<<<<<<< HEAD
-  - component: {fileID: 5343824097862439686}
-  - component: {fileID: 6978153767183304794}
-  - component: {fileID: 2537157707097663358}
-  m_Layer: 5
-  m_Name: Key
-=======
-  - component: {fileID: 5403094655626739724}
-  - component: {fileID: 4200279283937512005}
-  - component: {fileID: 2577410519839099042}
-  m_Layer: 5
-  m_Name: Label
->>>>>>> 09e9145c
-  m_TagString: Untagged
-  m_Icon: {fileID: 0}
-  m_NavMeshLayer: 0
-  m_StaticEditorFlags: 0
-  m_IsActive: 1
-<<<<<<< HEAD
---- !u!224 &5343824097862439686
-=======
---- !u!224 &5403094655626739724
->>>>>>> 09e9145c
-RectTransform:
-  m_ObjectHideFlags: 0
-  m_CorrespondingSourceObject: {fileID: 0}
-  m_PrefabInstance: {fileID: 0}
-  m_PrefabAsset: {fileID: 0}
-<<<<<<< HEAD
-  m_GameObject: {fileID: 6521134774060431505}
-=======
-  m_GameObject: {fileID: 7275356608294338032}
->>>>>>> 09e9145c
-  m_LocalRotation: {x: -0, y: -0, z: -0, w: 1}
-  m_LocalPosition: {x: 0, y: 0, z: 0}
-  m_LocalScale: {x: 1, y: 1, z: 1}
-  m_Children: []
-  m_Father: {fileID: 3189298678517278681}
-<<<<<<< HEAD
-  m_RootOrder: 3
-  m_LocalEulerAnglesHint: {x: 0, y: 0, z: 0}
-  m_AnchorMin: {x: 0, y: 0}
-  m_AnchorMax: {x: 1, y: 0}
-  m_AnchoredPosition: {x: 0.49993896, y: 2.4999886}
-  m_SizeDelta: {x: -102.73, y: 26.8}
-  m_Pivot: {x: 0.5, y: 0.5}
---- !u!222 &6978153767183304794
-=======
-  m_RootOrder: 1
-  m_LocalEulerAnglesHint: {x: 0, y: 0, z: 0}
-  m_AnchorMin: {x: 0, y: 1}
-  m_AnchorMax: {x: 1, y: 1}
-  m_AnchoredPosition: {x: -33.394974, y: -47}
-  m_SizeDelta: {x: -68.78995, y: 26}
-  m_Pivot: {x: 0.5, y: 0.5}
---- !u!222 &4200279283937512005
->>>>>>> 09e9145c
-CanvasRenderer:
-  m_ObjectHideFlags: 0
-  m_CorrespondingSourceObject: {fileID: 0}
-  m_PrefabInstance: {fileID: 0}
-  m_PrefabAsset: {fileID: 0}
-<<<<<<< HEAD
-  m_GameObject: {fileID: 6521134774060431505}
-  m_CullTransparentMesh: 0
---- !u!114 &2537157707097663358
-=======
-  m_GameObject: {fileID: 7275356608294338032}
-  m_CullTransparentMesh: 0
---- !u!114 &2577410519839099042
->>>>>>> 09e9145c
-MonoBehaviour:
-  m_ObjectHideFlags: 0
-  m_CorrespondingSourceObject: {fileID: 0}
-  m_PrefabInstance: {fileID: 0}
-  m_PrefabAsset: {fileID: 0}
-<<<<<<< HEAD
-  m_GameObject: {fileID: 6521134774060431505}
-=======
-  m_GameObject: {fileID: 7275356608294338032}
->>>>>>> 09e9145c
-  m_Enabled: 1
-  m_EditorHideFlags: 0
-  m_Script: {fileID: 11500000, guid: f4688fdb7df04437aeb418b961361dc5, type: 3}
-  m_Name: 
-  m_EditorClassIdentifier: 
-  m_Material: {fileID: 0}
-  m_Color: {r: 1, g: 1, b: 1, a: 1}
-  m_RaycastTarget: 1
-  m_OnCullStateChanged:
-    m_PersistentCalls:
-      m_Calls: []
-    m_TypeName: UnityEngine.UI.MaskableGraphic+CullStateChangedEvent, UnityEngine.UI,
-      Version=1.0.0.0, Culture=neutral, PublicKeyToken=null
-<<<<<<< HEAD
-  m_text: 4
-=======
-  m_text: RAISE HAND
->>>>>>> 09e9145c
-  m_isRightToLeft: 0
-  m_fontAsset: {fileID: 11400000, guid: 26b03903800224f718b64e9afbc91b61, type: 2}
-  m_sharedMaterial: {fileID: -6892909264025736228, guid: 26b03903800224f718b64e9afbc91b61,
-    type: 2}
-  m_fontSharedMaterials: []
-  m_fontMaterial: {fileID: 0}
-  m_fontMaterials: []
-  m_fontColor32:
-    serializedVersion: 2
-    rgba: 4281676077
-  m_fontColor: {r: 0.1764706, g: 0.19215687, b: 0.20784314, a: 1}
-  m_enableVertexGradient: 0
-  m_colorMode: 3
-  m_fontColorGradient:
-    topLeft: {r: 1, g: 1, b: 1, a: 1}
-    topRight: {r: 1, g: 1, b: 1, a: 1}
-    bottomLeft: {r: 1, g: 1, b: 1, a: 1}
-    bottomRight: {r: 1, g: 1, b: 1, a: 1}
-  m_fontColorGradientPreset: {fileID: 0}
-  m_spriteAsset: {fileID: 0}
-  m_tintAllSprites: 0
-  m_overrideHtmlColors: 0
-  m_faceColor:
-    serializedVersion: 2
-    rgba: 4294967295
-  m_outlineColor:
-    serializedVersion: 2
-    rgba: 4278190080
-  m_fontSize: 14
-  m_fontSizeBase: 36
-  m_fontWeight: 400
-  m_enableAutoSizing: 1
-  m_fontSizeMin: 10
-  m_fontSizeMax: 14
-  m_fontStyle: 16
-  m_textAlignment: 514
-  m_characterSpacing: 0
-  m_wordSpacing: 0
-  m_lineSpacing: 0
-  m_lineSpacingMax: 0
-  m_paragraphSpacing: 0
-  m_charWidthMaxAdj: 0
-  m_enableWordWrapping: 1
-  m_wordWrappingRatios: 0.4
-  m_overflowMode: 0
-  m_firstOverflowCharacterIndex: -1
-  m_linkedTextComponent: {fileID: 0}
-  m_isLinkedTextComponent: 0
-  m_isTextTruncated: 0
-  m_enableKerning: 1
-  m_enableExtraPadding: 0
-  checkPaddingRequired: 0
-  m_isRichText: 1
-  m_parseCtrlCharacters: 1
-  m_isOrthographic: 1
-  m_isCullingEnabled: 0
-  m_ignoreRectMaskCulling: 0
-  m_ignoreCulling: 1
-  m_horizontalMapping: 0
-  m_verticalMapping: 0
-  m_uvLineOffset: 0
-  m_geometrySortingOrder: 0
-  m_VertexBufferAutoSizeReduction: 1
-  m_firstVisibleCharacter: 0
-  m_useMaxVisibleDescender: 1
-  m_pageToDisplay: 1
-  m_margin: {x: 0, y: 0, z: 0, w: 0}
-  m_textInfo:
-<<<<<<< HEAD
-    textComponent: {fileID: 2537157707097663358}
-    characterCount: 1
-=======
-    textComponent: {fileID: 2577410519839099042}
-    characterCount: 10
->>>>>>> 09e9145c
-    spriteCount: 0
-    spaceCount: 1
-    wordCount: 2
-    linkCount: 0
-    lineCount: 1
-    pageCount: 1
-    materialCount: 1
-  m_isUsingLegacyAnimationComponent: 0
-  m_isVolumetricText: 0
-  m_spriteAnimator: {fileID: 0}
-  m_hasFontAssetChanged: 0
-  m_subTextObjects:
-  - {fileID: 0}
-  - {fileID: 0}
-  - {fileID: 0}
-  - {fileID: 0}
-  - {fileID: 0}
-  - {fileID: 0}
-  - {fileID: 0}
-  - {fileID: 0}
-  m_baseMaterial: {fileID: 0}
-  m_maskOffset: {x: 0, y: 0, z: 0, w: 0}
---- !u!1 &6638817633814233039
-GameObject:
-  m_ObjectHideFlags: 0
-  m_CorrespondingSourceObject: {fileID: 0}
-  m_PrefabInstance: {fileID: 0}
-  m_PrefabAsset: {fileID: 0}
-  serializedVersion: 6
-  m_Component:
-  - component: {fileID: 5530288864275445657}
-  - component: {fileID: 1051422302802827225}
-  - component: {fileID: 3688565800849031565}
-  m_Layer: 5
-  m_Name: Image
-  m_TagString: Untagged
-  m_Icon: {fileID: 0}
-  m_NavMeshLayer: 0
-  m_StaticEditorFlags: 0
-  m_IsActive: 1
---- !u!224 &5530288864275445657
-RectTransform:
-  m_ObjectHideFlags: 0
-  m_CorrespondingSourceObject: {fileID: 0}
-  m_PrefabInstance: {fileID: 0}
-  m_PrefabAsset: {fileID: 0}
-  m_GameObject: {fileID: 6638817633814233039}
-  m_LocalRotation: {x: 0, y: 0, z: 0, w: 1}
-  m_LocalPosition: {x: 0, y: 0, z: 0}
-  m_LocalScale: {x: 1, y: 1, z: 1}
-  m_Children: []
-  m_Father: {fileID: 5966592239257548843}
-  m_RootOrder: 0
-  m_LocalEulerAnglesHint: {x: 0, y: 0, z: 0}
-  m_AnchorMin: {x: 0, y: 0}
-  m_AnchorMax: {x: 1, y: 1}
-  m_AnchoredPosition: {x: 0, y: 0}
-  m_SizeDelta: {x: -16, y: -16}
-  m_Pivot: {x: 0.5, y: 0.5}
---- !u!222 &1051422302802827225
-CanvasRenderer:
-  m_ObjectHideFlags: 0
-  m_CorrespondingSourceObject: {fileID: 0}
-  m_PrefabInstance: {fileID: 0}
-  m_PrefabAsset: {fileID: 0}
-  m_GameObject: {fileID: 6638817633814233039}
-  m_CullTransparentMesh: 0
---- !u!114 &3688565800849031565
-MonoBehaviour:
-  m_ObjectHideFlags: 0
-  m_CorrespondingSourceObject: {fileID: 0}
-  m_PrefabInstance: {fileID: 0}
-  m_PrefabAsset: {fileID: 0}
-  m_GameObject: {fileID: 6638817633814233039}
-  m_Enabled: 1
-  m_EditorHideFlags: 0
-  m_Script: {fileID: -765806418, guid: f70555f144d8491a825f0804e09c671c, type: 3}
-  m_Name: 
-  m_EditorClassIdentifier: 
-  m_Material: {fileID: 0}
-  m_Color: {r: 1, g: 1, b: 1, a: 1}
-  m_RaycastTarget: 1
-  m_OnCullStateChanged:
-    m_PersistentCalls:
-      m_Calls: []
-    m_TypeName: UnityEngine.UI.MaskableGraphic+CullStateChangedEvent, UnityEngine.UI,
-      Version=1.0.0.0, Culture=neutral, PublicKeyToken=null
-  m_Sprite: {fileID: 21300000, guid: 7ba410e7ad8534f8bb25eeb16260f8af, type: 3}
-  m_Type: 0
-  m_PreserveAspect: 0
-  m_FillCenter: 1
-  m_FillMethod: 4
-  m_FillAmount: 1
-  m_FillClockwise: 1
-  m_FillOrigin: 0
-  m_UseSpriteMesh: 0
---- !u!1 &7040428932665199747
-GameObject:
-  m_ObjectHideFlags: 0
-  m_CorrespondingSourceObject: {fileID: 0}
-  m_PrefabInstance: {fileID: 0}
-  m_PrefabAsset: {fileID: 0}
-  serializedVersion: 6
-  m_Component:
-  - component: {fileID: 3368308072246989936}
-  m_Layer: 5
-  m_Name: Content
-  m_TagString: Untagged
-  m_Icon: {fileID: 0}
-  m_NavMeshLayer: 0
-  m_StaticEditorFlags: 0
-<<<<<<< HEAD
-  m_IsActive: 1
---- !u!224 &3368308072246989936
-=======
-  m_IsActive: 0
---- !u!224 &940270746057898825
->>>>>>> 09e9145c
-RectTransform:
-  m_ObjectHideFlags: 0
-  m_CorrespondingSourceObject: {fileID: 0}
-  m_PrefabInstance: {fileID: 0}
-  m_PrefabAsset: {fileID: 0}
-  m_GameObject: {fileID: 7040428932665199747}
-  m_LocalRotation: {x: 0, y: 0, z: 0, w: 1}
-  m_LocalPosition: {x: 0, y: 0, z: 0}
-  m_LocalScale: {x: 1, y: 1, z: 1}
-  m_Children:
-  - {fileID: 2707180414594536588}
-  - {fileID: 6380930832859347887}
-  - {fileID: 4950410367805398983}
-  - {fileID: 6480631354274678046}
-  - {fileID: 3189298678517278681}
-  - {fileID: 410860682768959886}
-  - {fileID: 23755406135995920}
-  m_Father: {fileID: 7955344795505032275}
-  m_RootOrder: 0
-  m_LocalEulerAnglesHint: {x: 0, y: 0, z: 0}
-  m_AnchorMin: {x: 0, y: 0}
-<<<<<<< HEAD
-  m_AnchorMax: {x: 1, y: 1}
-  m_AnchoredPosition: {x: 0, y: 0}
-  m_SizeDelta: {x: 0, y: 0}
-  m_Pivot: {x: 0.5, y: 0.5}
---- !u!1 &7178071603962188253
-GameObject:
-  m_ObjectHideFlags: 0
-  m_CorrespondingSourceObject: {fileID: 0}
-  m_PrefabInstance: {fileID: 0}
-  m_PrefabAsset: {fileID: 0}
-  serializedVersion: 6
-  m_Component:
-  - component: {fileID: 8837080807705727153}
-  - component: {fileID: 8411396906052705624}
-  - component: {fileID: 5486480320601692325}
-  m_Layer: 5
-  m_Name: Key
-  m_TagString: Untagged
-  m_Icon: {fileID: 0}
-  m_NavMeshLayer: 0
-  m_StaticEditorFlags: 0
-  m_IsActive: 1
---- !u!224 &8837080807705727153
-RectTransform:
-  m_ObjectHideFlags: 0
-  m_CorrespondingSourceObject: {fileID: 0}
-  m_PrefabInstance: {fileID: 0}
-  m_PrefabAsset: {fileID: 0}
-  m_GameObject: {fileID: 7178071603962188253}
-  m_LocalRotation: {x: -0, y: -0, z: -0, w: 1}
-  m_LocalPosition: {x: 0, y: 0, z: 0}
-  m_LocalScale: {x: 1, y: 1, z: 1}
-  m_Children: []
-  m_Father: {fileID: 6380930832859347887}
-  m_RootOrder: 3
-  m_LocalEulerAnglesHint: {x: 0, y: 0, z: 0}
-  m_AnchorMin: {x: 0, y: 0}
-  m_AnchorMax: {x: 1, y: 0}
-  m_AnchoredPosition: {x: -10.8, y: 8}
-  m_SizeDelta: {x: -81.64, y: 26}
-  m_Pivot: {x: 0.5, y: 0.5}
---- !u!222 &8411396906052705624
-CanvasRenderer:
-  m_ObjectHideFlags: 0
-  m_CorrespondingSourceObject: {fileID: 0}
-  m_PrefabInstance: {fileID: 0}
-  m_PrefabAsset: {fileID: 0}
-  m_GameObject: {fileID: 7178071603962188253}
-  m_CullTransparentMesh: 0
---- !u!114 &5486480320601692325
-MonoBehaviour:
-  m_ObjectHideFlags: 0
-  m_CorrespondingSourceObject: {fileID: 0}
-  m_PrefabInstance: {fileID: 0}
-  m_PrefabAsset: {fileID: 0}
-  m_GameObject: {fileID: 7178071603962188253}
-  m_Enabled: 1
-  m_EditorHideFlags: 0
-  m_Script: {fileID: 11500000, guid: f4688fdb7df04437aeb418b961361dc5, type: 3}
-  m_Name: 
-  m_EditorClassIdentifier: 
-  m_Material: {fileID: 0}
-  m_Color: {r: 1, g: 1, b: 1, a: 1}
-  m_RaycastTarget: 1
-  m_OnCullStateChanged:
-    m_PersistentCalls:
-      m_Calls: []
-    m_TypeName: UnityEngine.UI.MaskableGraphic+CullStateChangedEvent, UnityEngine.UI,
-      Version=1.0.0.0, Culture=neutral, PublicKeyToken=null
-  m_text: 1
-  m_isRightToLeft: 0
-  m_fontAsset: {fileID: 11400000, guid: c0f2e4affe3f2438d9042ca1db45764f, type: 2}
-  m_sharedMaterial: {fileID: 8921694724713903678, guid: c0f2e4affe3f2438d9042ca1db45764f,
-    type: 2}
-  m_fontSharedMaterials: []
-  m_fontMaterial: {fileID: 0}
-  m_fontMaterials: []
-  m_fontColor32:
-    serializedVersion: 2
-    rgba: 4281676077
-  m_fontColor: {r: 0.1764706, g: 0.19215687, b: 0.20784314, a: 1}
-  m_enableVertexGradient: 0
-  m_colorMode: 3
-  m_fontColorGradient:
-    topLeft: {r: 1, g: 1, b: 1, a: 1}
-    topRight: {r: 1, g: 1, b: 1, a: 1}
-    bottomLeft: {r: 1, g: 1, b: 1, a: 1}
-    bottomRight: {r: 1, g: 1, b: 1, a: 1}
-  m_fontColorGradientPreset: {fileID: 0}
-  m_spriteAsset: {fileID: 0}
-  m_tintAllSprites: 0
-  m_overrideHtmlColors: 0
-  m_faceColor:
-    serializedVersion: 2
-    rgba: 4294967295
-  m_outlineColor:
-    serializedVersion: 2
-    rgba: 4278190080
-  m_fontSize: 18
-  m_fontSizeBase: 36
-  m_fontWeight: 400
-  m_enableAutoSizing: 1
-  m_fontSizeMin: 10
-  m_fontSizeMax: 18
-  m_fontStyle: 1
-  m_textAlignment: 514
-  m_characterSpacing: 0
-  m_wordSpacing: 0
-  m_lineSpacing: 0
-  m_lineSpacingMax: 0
-  m_paragraphSpacing: 0
-  m_charWidthMaxAdj: 0
-  m_enableWordWrapping: 1
-  m_wordWrappingRatios: 0.4
-  m_overflowMode: 0
-  m_firstOverflowCharacterIndex: -1
-  m_linkedTextComponent: {fileID: 0}
-  m_isLinkedTextComponent: 0
-  m_isTextTruncated: 0
-  m_enableKerning: 1
-  m_enableExtraPadding: 0
-  checkPaddingRequired: 0
-  m_isRichText: 1
-  m_parseCtrlCharacters: 1
-  m_isOrthographic: 1
-  m_isCullingEnabled: 0
-  m_ignoreRectMaskCulling: 0
-  m_ignoreCulling: 1
-  m_horizontalMapping: 0
-  m_verticalMapping: 0
-  m_uvLineOffset: 0
-  m_geometrySortingOrder: 0
-  m_VertexBufferAutoSizeReduction: 1
-  m_firstVisibleCharacter: 0
-  m_useMaxVisibleDescender: 1
-  m_pageToDisplay: 1
-  m_margin: {x: 0, y: 0, z: 0, w: 0}
-  m_textInfo:
-    textComponent: {fileID: 5486480320601692325}
-    characterCount: 1
-    spriteCount: 0
-    spaceCount: 0
-    wordCount: 1
-    linkCount: 0
-    lineCount: 1
-    pageCount: 1
-    materialCount: 1
-  m_isUsingLegacyAnimationComponent: 0
-  m_isVolumetricText: 0
-  m_spriteAnimator: {fileID: 0}
-  m_hasFontAssetChanged: 0
-  m_subTextObjects:
-  - {fileID: 0}
-  - {fileID: 0}
-  - {fileID: 0}
-  - {fileID: 0}
-  - {fileID: 0}
-  - {fileID: 0}
-  - {fileID: 0}
-  - {fileID: 0}
-  m_baseMaterial: {fileID: 0}
-  m_maskOffset: {x: 0, y: 0, z: 0, w: 0}
---- !u!1 &7180080547580295838
-GameObject:
-  m_ObjectHideFlags: 0
-  m_CorrespondingSourceObject: {fileID: 0}
-  m_PrefabInstance: {fileID: 0}
-  m_PrefabAsset: {fileID: 0}
-  serializedVersion: 6
-  m_Component:
-  - component: {fileID: 3189298678517278681}
-  - component: {fileID: 6516097776908433022}
-  - component: {fileID: 4287247481211862919}
-  - component: {fileID: 4118555837419026667}
-  m_Layer: 5
-  m_Name: RaiseHandButton
-  m_TagString: Untagged
-  m_Icon: {fileID: 0}
-  m_NavMeshLayer: 0
-  m_StaticEditorFlags: 0
-  m_IsActive: 1
---- !u!224 &3189298678517278681
-RectTransform:
-  m_ObjectHideFlags: 0
-  m_CorrespondingSourceObject: {fileID: 0}
-  m_PrefabInstance: {fileID: 0}
-  m_PrefabAsset: {fileID: 0}
-  m_GameObject: {fileID: 7180080547580295838}
-  m_LocalRotation: {x: -0, y: -0, z: -0, w: 1}
-  m_LocalPosition: {x: 0, y: 0, z: 0}
-  m_LocalScale: {x: 1, y: 1, z: 1}
-  m_Children:
-  - {fileID: 2929036348856900949}
-  - {fileID: 5403094655626739724}
-  - {fileID: 3103359288117566796}
-  - {fileID: 5343824097862439686}
-  m_Father: {fileID: 3368308072246989936}
-  m_RootOrder: 4
-  m_LocalEulerAnglesHint: {x: 0, y: 0, z: 0}
-  m_AnchorMin: {x: 0.5, y: 0.5}
-  m_AnchorMax: {x: 0.5, y: 0.5}
-  m_AnchoredPosition: {x: 5, y: -157}
-  m_SizeDelta: {x: 180, y: 128}
-  m_Pivot: {x: 0.5, y: 0.5}
---- !u!222 &6516097776908433022
-CanvasRenderer:
-  m_ObjectHideFlags: 0
-  m_CorrespondingSourceObject: {fileID: 0}
-  m_PrefabInstance: {fileID: 0}
-  m_PrefabAsset: {fileID: 0}
-  m_GameObject: {fileID: 7180080547580295838}
-  m_CullTransparentMesh: 0
---- !u!114 &4287247481211862919
-MonoBehaviour:
-  m_ObjectHideFlags: 0
-  m_CorrespondingSourceObject: {fileID: 0}
-  m_PrefabInstance: {fileID: 0}
-  m_PrefabAsset: {fileID: 0}
-  m_GameObject: {fileID: 7180080547580295838}
-  m_Enabled: 1
-  m_EditorHideFlags: 0
-  m_Script: {fileID: 1392445389, guid: f70555f144d8491a825f0804e09c671c, type: 3}
-  m_Name: 
-  m_EditorClassIdentifier: 
-  m_Navigation:
-    m_Mode: 0
-    m_SelectOnUp: {fileID: 0}
-    m_SelectOnDown: {fileID: 0}
-    m_SelectOnLeft: {fileID: 0}
-    m_SelectOnRight: {fileID: 0}
-  m_Transition: 3
-  m_Colors:
-    m_NormalColor: {r: 1, g: 1, b: 1, a: 1}
-    m_HighlightedColor: {r: 0.9607843, g: 0.9607843, b: 0.9607843, a: 1}
-    m_PressedColor: {r: 0.78431374, g: 0.78431374, b: 0.78431374, a: 1}
-    m_SelectedColor: {r: 0.9607843, g: 0.9607843, b: 0.9607843, a: 1}
-    m_DisabledColor: {r: 0.78431374, g: 0.78431374, b: 0.78431374, a: 0.5019608}
-    m_ColorMultiplier: 1
-    m_FadeDuration: 0.1
-  m_SpriteState:
-    m_HighlightedSprite: {fileID: 0}
-    m_PressedSprite: {fileID: 0}
-    m_SelectedSprite: {fileID: 0}
-    m_DisabledSprite: {fileID: 0}
-  m_AnimationTriggers:
-    m_NormalTrigger: Normal
-    m_HighlightedTrigger: Highlighted
-    m_PressedTrigger: Pressed
-    m_SelectedTrigger: Selected
-    m_DisabledTrigger: Disabled
-  m_Interactable: 1
-  m_TargetGraphic: {fileID: 0}
-  m_OnClick:
-    m_PersistentCalls:
-      m_Calls: []
-    m_TypeName: UnityEngine.UI.Button+ButtonClickedEvent, UnityEngine.UI, Version=1.0.0.0,
-      Culture=neutral, PublicKeyToken=null
---- !u!95 &4118555837419026667
-Animator:
-  serializedVersion: 3
-  m_ObjectHideFlags: 0
-  m_CorrespondingSourceObject: {fileID: 0}
-  m_PrefabInstance: {fileID: 0}
-  m_PrefabAsset: {fileID: 0}
-  m_GameObject: {fileID: 7180080547580295838}
-  m_Enabled: 1
-  m_Avatar: {fileID: 0}
-  m_Controller: {fileID: 9100000, guid: b9f972f3a61734f71a7bf3fba45d34dc, type: 2}
-  m_CullingMode: 0
-  m_UpdateMode: 0
-  m_ApplyRootMotion: 0
-  m_LinearVelocityBlending: 0
-  m_WarningMessage: 
-  m_HasTransformHierarchy: 1
-  m_AllowConstantClipSamplingOptimization: 1
-  m_KeepAnimatorControllerStateOnDisable: 0
---- !u!1 &7275356608294338032
 GameObject:
   m_ObjectHideFlags: 0
   m_CorrespondingSourceObject: {fileID: 0}
@@ -5653,8 +4625,8 @@
   m_LocalEulerAnglesHint: {x: 0, y: 0, z: 0}
   m_AnchorMin: {x: 0, y: 1}
   m_AnchorMax: {x: 1, y: 1}
-  m_AnchoredPosition: {x: 0.49998474, y: -19.500008}
-  m_SizeDelta: {x: -66.58, y: 26.8}
+  m_AnchoredPosition: {x: -33.394974, y: -47}
+  m_SizeDelta: {x: -68.78995, y: 26}
   m_Pivot: {x: 0.5, y: 0.5}
 --- !u!222 &4200279283937512005
 CanvasRenderer:
@@ -5777,7 +4749,7 @@
   - {fileID: 0}
   m_baseMaterial: {fileID: 0}
   m_maskOffset: {x: 0, y: 0, z: 0, w: 0}
---- !u!1 &7921236905796779737
+--- !u!1 &6638817633814233039
 GameObject:
   m_ObjectHideFlags: 0
   m_CorrespondingSourceObject: {fileID: 0}
@@ -5785,50 +4757,50 @@
   m_PrefabAsset: {fileID: 0}
   serializedVersion: 6
   m_Component:
-  - component: {fileID: 8600354861481294617}
-  - component: {fileID: 1017138830526259340}
-  - component: {fileID: 8506282310728033477}
+  - component: {fileID: 5530288864275445657}
+  - component: {fileID: 1051422302802827225}
+  - component: {fileID: 3688565800849031565}
   m_Layer: 5
-  m_Name: AvatarPicture
+  m_Name: Image
   m_TagString: Untagged
   m_Icon: {fileID: 0}
   m_NavMeshLayer: 0
   m_StaticEditorFlags: 0
   m_IsActive: 1
---- !u!224 &8600354861481294617
+--- !u!224 &5530288864275445657
 RectTransform:
   m_ObjectHideFlags: 0
   m_CorrespondingSourceObject: {fileID: 0}
   m_PrefabInstance: {fileID: 0}
   m_PrefabAsset: {fileID: 0}
-  m_GameObject: {fileID: 7921236905796779737}
-  m_LocalRotation: {x: -0, y: -0, z: -0, w: 1}
+  m_GameObject: {fileID: 6638817633814233039}
+  m_LocalRotation: {x: 0, y: 0, z: 0, w: 1}
   m_LocalPosition: {x: 0, y: 0, z: 0}
   m_LocalScale: {x: 1, y: 1, z: 1}
   m_Children: []
-  m_Father: {fileID: 23755406135995920}
+  m_Father: {fileID: 5966592239257548843}
   m_RootOrder: 0
   m_LocalEulerAnglesHint: {x: 0, y: 0, z: 0}
-  m_AnchorMin: {x: 0.5, y: 0.5}
-  m_AnchorMax: {x: 0.5, y: 0.5}
+  m_AnchorMin: {x: 0, y: 0}
+  m_AnchorMax: {x: 1, y: 1}
   m_AnchoredPosition: {x: 0, y: 0}
-  m_SizeDelta: {x: 150, y: 150}
+  m_SizeDelta: {x: -16, y: -16}
   m_Pivot: {x: 0.5, y: 0.5}
---- !u!222 &1017138830526259340
+--- !u!222 &1051422302802827225
 CanvasRenderer:
   m_ObjectHideFlags: 0
   m_CorrespondingSourceObject: {fileID: 0}
   m_PrefabInstance: {fileID: 0}
   m_PrefabAsset: {fileID: 0}
-  m_GameObject: {fileID: 7921236905796779737}
+  m_GameObject: {fileID: 6638817633814233039}
   m_CullTransparentMesh: 0
---- !u!114 &8506282310728033477
-MonoBehaviour:
-  m_ObjectHideFlags: 0
-  m_CorrespondingSourceObject: {fileID: 0}
-  m_PrefabInstance: {fileID: 0}
-  m_PrefabAsset: {fileID: 0}
-  m_GameObject: {fileID: 7921236905796779737}
+--- !u!114 &3688565800849031565
+MonoBehaviour:
+  m_ObjectHideFlags: 0
+  m_CorrespondingSourceObject: {fileID: 0}
+  m_PrefabInstance: {fileID: 0}
+  m_PrefabAsset: {fileID: 0}
+  m_GameObject: {fileID: 6638817633814233039}
   m_Enabled: 1
   m_EditorHideFlags: 0
   m_Script: {fileID: -765806418, guid: f70555f144d8491a825f0804e09c671c, type: 3}
@@ -5842,7 +4814,7 @@
       m_Calls: []
     m_TypeName: UnityEngine.UI.MaskableGraphic+CullStateChangedEvent, UnityEngine.UI,
       Version=1.0.0.0, Culture=neutral, PublicKeyToken=null
-  m_Sprite: {fileID: 0}
+  m_Sprite: {fileID: 21300000, guid: 7ba410e7ad8534f8bb25eeb16260f8af, type: 3}
   m_Type: 0
   m_PreserveAspect: 0
   m_FillCenter: 1
@@ -5851,7 +4823,7 @@
   m_FillClockwise: 1
   m_FillOrigin: 0
   m_UseSpriteMesh: 0
---- !u!1 &8173705416063924011
+--- !u!1 &7040428932665199747
 GameObject:
   m_ObjectHideFlags: 0
   m_CorrespondingSourceObject: {fileID: 0}
@@ -5859,40 +4831,38 @@
   m_PrefabAsset: {fileID: 0}
   serializedVersion: 6
   m_Component:
-  - component: {fileID: 940270746057898825}
-  - component: {fileID: 342209930503994829}
-  - component: {fileID: 3828354362020330558}
-  - component: {fileID: 5831807679510661921}
+  - component: {fileID: 3368308072246989936}
   m_Layer: 5
-  m_Name: ShowContentButton
+  m_Name: Content
   m_TagString: Untagged
   m_Icon: {fileID: 0}
   m_NavMeshLayer: 0
   m_StaticEditorFlags: 0
-  m_IsActive: 1
+  m_IsActive: 0
 --- !u!224 &940270746057898825
 RectTransform:
   m_ObjectHideFlags: 0
   m_CorrespondingSourceObject: {fileID: 0}
   m_PrefabInstance: {fileID: 0}
   m_PrefabAsset: {fileID: 0}
-  m_GameObject: {fileID: 8173705416063924011}
+  m_GameObject: {fileID: 7040428932665199747}
   m_LocalRotation: {x: 0, y: 0, z: 0, w: 1}
   m_LocalPosition: {x: 0, y: 0, z: 0}
   m_LocalScale: {x: 1, y: 1, z: 1}
   m_Children:
-  - {fileID: 19103373938581996}
-  - {fileID: 7089749190397926203}
+  - {fileID: 2707180414594536588}
+  - {fileID: 6380930832859347887}
+  - {fileID: 4950410367805398983}
+  - {fileID: 6480631354274678046}
+  - {fileID: 3189298678517278681}
+  - {fileID: 410860682768959886}
+  - {fileID: 23755406135995920}
   m_Father: {fileID: 7955344795505032275}
-  m_RootOrder: 1
+  m_RootOrder: 0
   m_LocalEulerAnglesHint: {x: 0, y: 0, z: 0}
   m_AnchorMin: {x: 0, y: 0}
   m_AnchorMax: {x: 0, y: 0}
-  m_AnchoredPosition: {x: 508, y: 28}
-=======
-  m_AnchorMax: {x: 0, y: 0}
   m_AnchoredPosition: {x: 375, y: 28}
->>>>>>> 09e9145c
   m_SizeDelta: {x: 24, y: 36}
   m_Pivot: {x: 0.5, y: 0.5}
 --- !u!222 &342209930503994829
@@ -6267,11 +5237,7 @@
   m_Children:
   - {fileID: 8600354861481294617}
   m_Father: {fileID: 3368308072246989936}
-<<<<<<< HEAD
-  m_RootOrder: 6
-=======
   m_RootOrder: 9
->>>>>>> 09e9145c
   m_LocalEulerAnglesHint: {x: 0, y: 0, z: 0}
   m_AnchorMin: {x: 0.5, y: 0.5}
   m_AnchorMax: {x: 0.5, y: 0.5}
