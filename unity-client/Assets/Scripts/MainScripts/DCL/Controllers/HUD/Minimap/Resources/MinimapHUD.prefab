%YAML 1.1
%TAG !u! tag:unity3d.com,2011:
--- !u!1 &269088320876366841
GameObject:
  m_ObjectHideFlags: 0
  m_CorrespondingSourceObject: {fileID: 0}
  m_PrefabInstance: {fileID: 0}
  m_PrefabAsset: {fileID: 0}
  serializedVersion: 6
  m_Component:
  - component: {fileID: 8053679996659278384}
  - component: {fileID: 4296197003629525472}
  - component: {fileID: 5926129386387236114}
  m_Layer: 5
  m_Name: Background
  m_TagString: Untagged
  m_Icon: {fileID: 0}
  m_NavMeshLayer: 0
  m_StaticEditorFlags: 0
  m_IsActive: 1
--- !u!224 &8053679996659278384
RectTransform:
  m_ObjectHideFlags: 0
  m_CorrespondingSourceObject: {fileID: 0}
  m_PrefabInstance: {fileID: 0}
  m_PrefabAsset: {fileID: 0}
  m_GameObject: {fileID: 269088320876366841}
  m_LocalRotation: {x: -0, y: -0, z: -0, w: 1}
  m_LocalPosition: {x: 0, y: 0, z: 0}
  m_LocalScale: {x: 1, y: 1, z: 1}
  m_Children: []
  m_Father: {fileID: 6627286263927405617}
  m_RootOrder: 0
  m_LocalEulerAnglesHint: {x: 0, y: 0, z: 0}
  m_AnchorMin: {x: 0, y: 0}
  m_AnchorMax: {x: 0, y: 0}
  m_AnchoredPosition: {x: 93.9, y: 61.4}
  m_SizeDelta: {x: 194.87, y: 108}
  m_Pivot: {x: 0.5, y: 0.5}
--- !u!222 &4296197003629525472
CanvasRenderer:
  m_ObjectHideFlags: 0
  m_CorrespondingSourceObject: {fileID: 0}
  m_PrefabInstance: {fileID: 0}
  m_PrefabAsset: {fileID: 0}
  m_GameObject: {fileID: 269088320876366841}
  m_CullTransparentMesh: 0
--- !u!114 &5926129386387236114
MonoBehaviour:
  m_ObjectHideFlags: 0
  m_CorrespondingSourceObject: {fileID: 0}
  m_PrefabInstance: {fileID: 0}
  m_PrefabAsset: {fileID: 0}
  m_GameObject: {fileID: 269088320876366841}
  m_Enabled: 1
  m_EditorHideFlags: 0
  m_Script: {fileID: -765806418, guid: f70555f144d8491a825f0804e09c671c, type: 3}
  m_Name: 
  m_EditorClassIdentifier: 
  m_Material: {fileID: 0}
  m_Color: {r: 1, g: 1, b: 1, a: 1}
  m_RaycastTarget: 0
  m_OnCullStateChanged:
    m_PersistentCalls:
      m_Calls: []
    m_TypeName: UnityEngine.UI.MaskableGraphic+CullStateChangedEvent, UnityEngine.UI,
      Version=1.0.0.0, Culture=neutral, PublicKeyToken=null
  m_Sprite: {fileID: 21300000, guid: b58756c38981f466a8950af1a5edd094, type: 3}
  m_Type: 1
  m_PreserveAspect: 0
  m_FillCenter: 1
  m_FillMethod: 4
  m_FillAmount: 1
  m_FillClockwise: 1
  m_FillOrigin: 0
  m_UseSpriteMesh: 0
--- !u!1 &277964728558783590
<<<<<<< HEAD
=======
GameObject:
  m_ObjectHideFlags: 0
  m_CorrespondingSourceObject: {fileID: 0}
  m_PrefabInstance: {fileID: 0}
  m_PrefabAsset: {fileID: 0}
  serializedVersion: 6
  m_Component:
  - component: {fileID: 3596823656428774576}
  - component: {fileID: 6239547000885629688}
  - component: {fileID: 3588338213901396282}
  m_Layer: 5
  m_Name: S
  m_TagString: Untagged
  m_Icon: {fileID: 0}
  m_NavMeshLayer: 0
  m_StaticEditorFlags: 0
  m_IsActive: 1
--- !u!224 &3596823656428774576
RectTransform:
  m_ObjectHideFlags: 0
  m_CorrespondingSourceObject: {fileID: 0}
  m_PrefabInstance: {fileID: 0}
  m_PrefabAsset: {fileID: 0}
  m_GameObject: {fileID: 277964728558783590}
  m_LocalRotation: {x: -0, y: -0, z: -0, w: 1}
  m_LocalPosition: {x: 0, y: 0, z: 0}
  m_LocalScale: {x: 1, y: 1, z: 1}
  m_Children: []
  m_Father: {fileID: 678636146031537704}
  m_RootOrder: 5
  m_LocalEulerAnglesHint: {x: 0, y: 0, z: 0}
  m_AnchorMin: {x: 0.5, y: 0.5}
  m_AnchorMax: {x: 0.5, y: 0.5}
  m_AnchoredPosition: {x: -10, y: -63.5}
  m_SizeDelta: {x: 20, y: 20}
  m_Pivot: {x: 0, y: 1}
--- !u!222 &6239547000885629688
CanvasRenderer:
  m_ObjectHideFlags: 0
  m_CorrespondingSourceObject: {fileID: 0}
  m_PrefabInstance: {fileID: 0}
  m_PrefabAsset: {fileID: 0}
  m_GameObject: {fileID: 277964728558783590}
  m_CullTransparentMesh: 0
--- !u!114 &3588338213901396282
MonoBehaviour:
  m_ObjectHideFlags: 0
  m_CorrespondingSourceObject: {fileID: 0}
  m_PrefabInstance: {fileID: 0}
  m_PrefabAsset: {fileID: 0}
  m_GameObject: {fileID: 277964728558783590}
  m_Enabled: 1
  m_EditorHideFlags: 0
  m_Script: {fileID: 11500000, guid: f4688fdb7df04437aeb418b961361dc5, type: 3}
  m_Name: 
  m_EditorClassIdentifier: 
  m_Material: {fileID: 0}
  m_Color: {r: 1, g: 1, b: 1, a: 1}
  m_RaycastTarget: 1
  m_OnCullStateChanged:
    m_PersistentCalls:
      m_Calls: []
    m_TypeName: UnityEngine.UI.MaskableGraphic+CullStateChangedEvent, UnityEngine.UI,
      Version=1.0.0.0, Culture=neutral, PublicKeyToken=null
  m_text: S
  m_isRightToLeft: 0
  m_fontAsset: {fileID: 11400000, guid: 26b03903800224f718b64e9afbc91b61, type: 2}
  m_sharedMaterial: {fileID: 2100000, guid: 7dfa1f6019e8840a797a48955651317e, type: 2}
  m_fontSharedMaterials: []
  m_fontMaterial: {fileID: 0}
  m_fontMaterials: []
  m_fontColor32:
    serializedVersion: 2
    rgba: 4293651435
  m_fontColor: {r: 0.9245283, g: 0.9245283, b: 0.9245283, a: 1}
  m_enableVertexGradient: 0
  m_colorMode: 3
  m_fontColorGradient:
    topLeft: {r: 1, g: 1, b: 1, a: 1}
    topRight: {r: 1, g: 1, b: 1, a: 1}
    bottomLeft: {r: 1, g: 1, b: 1, a: 1}
    bottomRight: {r: 1, g: 1, b: 1, a: 1}
  m_fontColorGradientPreset: {fileID: 0}
  m_spriteAsset: {fileID: 0}
  m_tintAllSprites: 0
  m_overrideHtmlColors: 0
  m_faceColor:
    serializedVersion: 2
    rgba: 4294967295
  m_outlineColor:
    serializedVersion: 2
    rgba: 4278190080
  m_fontSize: 13
  m_fontSizeBase: 11
  m_fontWeight: 400
  m_enableAutoSizing: 1
  m_fontSizeMin: 8
  m_fontSizeMax: 13
  m_fontStyle: 0
  m_textAlignment: 514
  m_characterSpacing: -1
  m_wordSpacing: 0
  m_lineSpacing: -10
  m_lineSpacingMax: 0
  m_paragraphSpacing: 0
  m_charWidthMaxAdj: 0
  m_enableWordWrapping: 1
  m_wordWrappingRatios: 0.4
  m_overflowMode: 0
  m_firstOverflowCharacterIndex: -1
  m_linkedTextComponent: {fileID: 0}
  m_isLinkedTextComponent: 0
  m_isTextTruncated: 0
  m_enableKerning: 1
  m_enableExtraPadding: 0
  checkPaddingRequired: 0
  m_isRichText: 1
  m_parseCtrlCharacters: 1
  m_isOrthographic: 1
  m_isCullingEnabled: 0
  m_ignoreRectMaskCulling: 0
  m_ignoreCulling: 1
  m_horizontalMapping: 0
  m_verticalMapping: 0
  m_uvLineOffset: 0
  m_geometrySortingOrder: 0
  m_VertexBufferAutoSizeReduction: 1
  m_firstVisibleCharacter: 0
  m_useMaxVisibleDescender: 1
  m_pageToDisplay: 1
  m_margin: {x: 0, y: 0, z: -0.000012739249, w: -0.6177659}
  m_textInfo:
    textComponent: {fileID: 3588338213901396282}
    characterCount: 1
    spriteCount: 0
    spaceCount: 0
    wordCount: 1
    linkCount: 0
    lineCount: 1
    pageCount: 1
    materialCount: 1
  m_isUsingLegacyAnimationComponent: 0
  m_isVolumetricText: 0
  m_spriteAnimator: {fileID: 0}
  m_hasFontAssetChanged: 0
  m_subTextObjects:
  - {fileID: 0}
  - {fileID: 0}
  - {fileID: 0}
  - {fileID: 0}
  - {fileID: 0}
  - {fileID: 0}
  - {fileID: 0}
  - {fileID: 0}
  m_baseMaterial: {fileID: 0}
  m_maskOffset: {x: 0, y: 0, z: 0, w: 0}
--- !u!1 &411103451794395495
GameObject:
  m_ObjectHideFlags: 0
  m_CorrespondingSourceObject: {fileID: 0}
  m_PrefabInstance: {fileID: 0}
  m_PrefabAsset: {fileID: 0}
  serializedVersion: 6
  m_Component:
  - component: {fileID: 373130721323814901}
  - component: {fileID: 2458042037813602936}
  - component: {fileID: 2494340782840851256}
  m_Layer: 5
  m_Name: N
  m_TagString: Untagged
  m_Icon: {fileID: 0}
  m_NavMeshLayer: 0
  m_StaticEditorFlags: 0
  m_IsActive: 1
--- !u!224 &373130721323814901
RectTransform:
  m_ObjectHideFlags: 0
  m_CorrespondingSourceObject: {fileID: 0}
  m_PrefabInstance: {fileID: 0}
  m_PrefabAsset: {fileID: 0}
  m_GameObject: {fileID: 411103451794395495}
  m_LocalRotation: {x: -0, y: -0, z: -0, w: 1}
  m_LocalPosition: {x: 0, y: 0, z: 0}
  m_LocalScale: {x: 1, y: 1, z: 1}
  m_Children: []
  m_Father: {fileID: 678636146031537704}
  m_RootOrder: 4
  m_LocalEulerAnglesHint: {x: 0, y: 0, z: 0}
  m_AnchorMin: {x: 0.5, y: 0.5}
  m_AnchorMax: {x: 0.5, y: 0.5}
  m_AnchoredPosition: {x: -10, y: 84.3}
  m_SizeDelta: {x: 20, y: 20}
  m_Pivot: {x: 0, y: 1}
--- !u!222 &2458042037813602936
CanvasRenderer:
  m_ObjectHideFlags: 0
  m_CorrespondingSourceObject: {fileID: 0}
  m_PrefabInstance: {fileID: 0}
  m_PrefabAsset: {fileID: 0}
  m_GameObject: {fileID: 411103451794395495}
  m_CullTransparentMesh: 0
--- !u!114 &2494340782840851256
MonoBehaviour:
  m_ObjectHideFlags: 0
  m_CorrespondingSourceObject: {fileID: 0}
  m_PrefabInstance: {fileID: 0}
  m_PrefabAsset: {fileID: 0}
  m_GameObject: {fileID: 411103451794395495}
  m_Enabled: 1
  m_EditorHideFlags: 0
  m_Script: {fileID: 11500000, guid: f4688fdb7df04437aeb418b961361dc5, type: 3}
  m_Name: 
  m_EditorClassIdentifier: 
  m_Material: {fileID: 0}
  m_Color: {r: 1, g: 1, b: 1, a: 1}
  m_RaycastTarget: 1
  m_OnCullStateChanged:
    m_PersistentCalls:
      m_Calls: []
    m_TypeName: UnityEngine.UI.MaskableGraphic+CullStateChangedEvent, UnityEngine.UI,
      Version=1.0.0.0, Culture=neutral, PublicKeyToken=null
  m_text: N
  m_isRightToLeft: 0
  m_fontAsset: {fileID: 11400000, guid: 26b03903800224f718b64e9afbc91b61, type: 2}
  m_sharedMaterial: {fileID: 2100000, guid: 7dfa1f6019e8840a797a48955651317e, type: 2}
  m_fontSharedMaterials: []
  m_fontMaterial: {fileID: 0}
  m_fontMaterials: []
  m_fontColor32:
    serializedVersion: 2
    rgba: 4293651435
  m_fontColor: {r: 0.9245283, g: 0.9245283, b: 0.9245283, a: 1}
  m_enableVertexGradient: 0
  m_colorMode: 3
  m_fontColorGradient:
    topLeft: {r: 1, g: 1, b: 1, a: 1}
    topRight: {r: 1, g: 1, b: 1, a: 1}
    bottomLeft: {r: 1, g: 1, b: 1, a: 1}
    bottomRight: {r: 1, g: 1, b: 1, a: 1}
  m_fontColorGradientPreset: {fileID: 0}
  m_spriteAsset: {fileID: 0}
  m_tintAllSprites: 0
  m_overrideHtmlColors: 0
  m_faceColor:
    serializedVersion: 2
    rgba: 4294967295
  m_outlineColor:
    serializedVersion: 2
    rgba: 4278190080
  m_fontSize: 13
  m_fontSizeBase: 11
  m_fontWeight: 400
  m_enableAutoSizing: 1
  m_fontSizeMin: 8
  m_fontSizeMax: 13
  m_fontStyle: 0
  m_textAlignment: 514
  m_characterSpacing: -1
  m_wordSpacing: 0
  m_lineSpacing: -10
  m_lineSpacingMax: 0
  m_paragraphSpacing: 0
  m_charWidthMaxAdj: 0
  m_enableWordWrapping: 1
  m_wordWrappingRatios: 0.4
  m_overflowMode: 0
  m_firstOverflowCharacterIndex: -1
  m_linkedTextComponent: {fileID: 0}
  m_isLinkedTextComponent: 0
  m_isTextTruncated: 0
  m_enableKerning: 1
  m_enableExtraPadding: 0
  checkPaddingRequired: 0
  m_isRichText: 1
  m_parseCtrlCharacters: 1
  m_isOrthographic: 1
  m_isCullingEnabled: 0
  m_ignoreRectMaskCulling: 0
  m_ignoreCulling: 1
  m_horizontalMapping: 0
  m_verticalMapping: 0
  m_uvLineOffset: 0
  m_geometrySortingOrder: 0
  m_VertexBufferAutoSizeReduction: 1
  m_firstVisibleCharacter: 0
  m_useMaxVisibleDescender: 1
  m_pageToDisplay: 1
  m_margin: {x: 0, y: 0, z: 0, w: -0.6177659}
  m_textInfo:
    textComponent: {fileID: 2494340782840851256}
    characterCount: 1
    spriteCount: 0
    spaceCount: 0
    wordCount: 1
    linkCount: 0
    lineCount: 1
    pageCount: 1
    materialCount: 1
  m_isUsingLegacyAnimationComponent: 0
  m_isVolumetricText: 0
  m_spriteAnimator: {fileID: 0}
  m_hasFontAssetChanged: 0
  m_subTextObjects:
  - {fileID: 0}
  - {fileID: 0}
  - {fileID: 0}
  - {fileID: 0}
  - {fileID: 0}
  - {fileID: 0}
  - {fileID: 0}
  - {fileID: 0}
  m_baseMaterial: {fileID: 0}
  m_maskOffset: {x: 0, y: 0, z: 0, w: 0}
--- !u!1 &1136488803095588987
>>>>>>> 09e9145c
GameObject:
  m_ObjectHideFlags: 0
  m_CorrespondingSourceObject: {fileID: 0}
  m_PrefabInstance: {fileID: 0}
  m_PrefabAsset: {fileID: 0}
  serializedVersion: 6
  m_Component:
  - component: {fileID: 3596823656428774576}
  - component: {fileID: 6239547000885629688}
  - component: {fileID: 3588338213901396282}
  m_Layer: 5
  m_Name: S
  m_TagString: Untagged
  m_Icon: {fileID: 0}
  m_NavMeshLayer: 0
  m_StaticEditorFlags: 0
  m_IsActive: 1
--- !u!224 &3596823656428774576
RectTransform:
  m_ObjectHideFlags: 0
  m_CorrespondingSourceObject: {fileID: 0}
  m_PrefabInstance: {fileID: 0}
  m_PrefabAsset: {fileID: 0}
  m_GameObject: {fileID: 277964728558783590}
  m_LocalRotation: {x: -0, y: -0, z: -0, w: 1}
  m_LocalPosition: {x: 0, y: 0, z: 0}
  m_LocalScale: {x: 1, y: 1, z: 1}
  m_Children: []
  m_Father: {fileID: 678636146031537704}
  m_RootOrder: 5
  m_LocalEulerAnglesHint: {x: 0, y: 0, z: 0}
  m_AnchorMin: {x: 0.5, y: 0.5}
  m_AnchorMax: {x: 0.5, y: 0.5}
  m_AnchoredPosition: {x: -10, y: -63.5}
  m_SizeDelta: {x: 20, y: 20}
  m_Pivot: {x: 0, y: 1}
--- !u!222 &6239547000885629688
CanvasRenderer:
  m_ObjectHideFlags: 0
  m_CorrespondingSourceObject: {fileID: 0}
  m_PrefabInstance: {fileID: 0}
  m_PrefabAsset: {fileID: 0}
  m_GameObject: {fileID: 277964728558783590}
  m_CullTransparentMesh: 0
--- !u!114 &3588338213901396282
MonoBehaviour:
  m_ObjectHideFlags: 0
  m_CorrespondingSourceObject: {fileID: 0}
  m_PrefabInstance: {fileID: 0}
  m_PrefabAsset: {fileID: 0}
  m_GameObject: {fileID: 277964728558783590}
  m_Enabled: 1
  m_EditorHideFlags: 0
  m_Script: {fileID: 11500000, guid: f4688fdb7df04437aeb418b961361dc5, type: 3}
  m_Name: 
  m_EditorClassIdentifier: 
  m_Material: {fileID: 0}
  m_Color: {r: 1, g: 1, b: 1, a: 1}
  m_RaycastTarget: 1
  m_OnCullStateChanged:
    m_PersistentCalls:
      m_Calls: []
    m_TypeName: UnityEngine.UI.MaskableGraphic+CullStateChangedEvent, UnityEngine.UI,
      Version=1.0.0.0, Culture=neutral, PublicKeyToken=null
  m_text: S
  m_isRightToLeft: 0
  m_fontAsset: {fileID: 11400000, guid: 26b03903800224f718b64e9afbc91b61, type: 2}
  m_sharedMaterial: {fileID: 2100000, guid: 7dfa1f6019e8840a797a48955651317e, type: 2}
  m_fontSharedMaterials: []
  m_fontMaterial: {fileID: 0}
  m_fontMaterials: []
  m_fontColor32:
    serializedVersion: 2
    rgba: 4293651435
  m_fontColor: {r: 0.9245283, g: 0.9245283, b: 0.9245283, a: 1}
  m_enableVertexGradient: 0
  m_colorMode: 3
  m_fontColorGradient:
    topLeft: {r: 1, g: 1, b: 1, a: 1}
    topRight: {r: 1, g: 1, b: 1, a: 1}
    bottomLeft: {r: 1, g: 1, b: 1, a: 1}
    bottomRight: {r: 1, g: 1, b: 1, a: 1}
  m_fontColorGradientPreset: {fileID: 0}
  m_spriteAsset: {fileID: 0}
  m_tintAllSprites: 0
  m_overrideHtmlColors: 0
  m_faceColor:
    serializedVersion: 2
    rgba: 4294967295
  m_outlineColor:
    serializedVersion: 2
    rgba: 4278190080
  m_fontSize: 13
  m_fontSizeBase: 11
  m_fontWeight: 400
  m_enableAutoSizing: 1
  m_fontSizeMin: 8
  m_fontSizeMax: 13
  m_fontStyle: 0
  m_textAlignment: 514
  m_characterSpacing: -1
  m_wordSpacing: 0
  m_lineSpacing: -10
  m_lineSpacingMax: 0
  m_paragraphSpacing: 0
  m_charWidthMaxAdj: 0
  m_enableWordWrapping: 1
  m_wordWrappingRatios: 0.4
  m_overflowMode: 0
  m_firstOverflowCharacterIndex: -1
  m_linkedTextComponent: {fileID: 0}
  m_isLinkedTextComponent: 0
  m_isTextTruncated: 0
  m_enableKerning: 1
  m_enableExtraPadding: 0
  checkPaddingRequired: 0
  m_isRichText: 1
  m_parseCtrlCharacters: 1
  m_isOrthographic: 1
  m_isCullingEnabled: 0
  m_ignoreRectMaskCulling: 0
  m_ignoreCulling: 1
  m_horizontalMapping: 0
  m_verticalMapping: 0
  m_uvLineOffset: 0
  m_geometrySortingOrder: 0
  m_VertexBufferAutoSizeReduction: 1
  m_firstVisibleCharacter: 0
  m_useMaxVisibleDescender: 1
  m_pageToDisplay: 1
  m_margin: {x: 0, y: 0, z: -0.000012739249, w: -0.6177659}
  m_textInfo:
    textComponent: {fileID: 3588338213901396282}
    characterCount: 1
    spriteCount: 0
    spaceCount: 0
    wordCount: 1
    linkCount: 0
    lineCount: 1
    pageCount: 1
    materialCount: 1
  m_isUsingLegacyAnimationComponent: 0
  m_isVolumetricText: 0
  m_spriteAnimator: {fileID: 0}
  m_hasFontAssetChanged: 0
  m_subTextObjects:
  - {fileID: 0}
  - {fileID: 0}
  - {fileID: 0}
  - {fileID: 0}
  - {fileID: 0}
  - {fileID: 0}
  - {fileID: 0}
  - {fileID: 0}
  m_baseMaterial: {fileID: 0}
  m_maskOffset: {x: 0, y: 0, z: 0, w: 0}
--- !u!1 &411103451794395495
GameObject:
  m_ObjectHideFlags: 0
  m_CorrespondingSourceObject: {fileID: 0}
  m_PrefabInstance: {fileID: 0}
  m_PrefabAsset: {fileID: 0}
  serializedVersion: 6
  m_Component:
  - component: {fileID: 373130721323814901}
  - component: {fileID: 2458042037813602936}
  - component: {fileID: 2494340782840851256}
  m_Layer: 5
  m_Name: N
  m_TagString: Untagged
  m_Icon: {fileID: 0}
  m_NavMeshLayer: 0
  m_StaticEditorFlags: 0
  m_IsActive: 1
--- !u!224 &373130721323814901
RectTransform:
  m_ObjectHideFlags: 0
  m_CorrespondingSourceObject: {fileID: 0}
  m_PrefabInstance: {fileID: 0}
  m_PrefabAsset: {fileID: 0}
  m_GameObject: {fileID: 411103451794395495}
  m_LocalRotation: {x: -0, y: -0, z: -0, w: 1}
  m_LocalPosition: {x: 0, y: 0, z: 0}
  m_LocalScale: {x: 1, y: 1, z: 1}
  m_Children: []
  m_Father: {fileID: 678636146031537704}
  m_RootOrder: 4
  m_LocalEulerAnglesHint: {x: 0, y: 0, z: 0}
<<<<<<< HEAD
  m_AnchorMin: {x: 0.5, y: 0.5}
  m_AnchorMax: {x: 0.5, y: 0.5}
  m_AnchoredPosition: {x: -10, y: 84.3}
  m_SizeDelta: {x: 20, y: 20}
  m_Pivot: {x: 0, y: 1}
--- !u!222 &2458042037813602936
=======
  m_AnchorMin: {x: 1, y: 0.5}
  m_AnchorMax: {x: 1, y: 0.5}
  m_AnchoredPosition: {x: -10, y: 0}
  m_SizeDelta: {x: 0, y: 0}
  m_Pivot: {x: 1, y: 0.5}
--- !u!222 &3774863987792430947
>>>>>>> 09e9145c
CanvasRenderer:
  m_ObjectHideFlags: 0
  m_CorrespondingSourceObject: {fileID: 0}
  m_PrefabInstance: {fileID: 0}
  m_PrefabAsset: {fileID: 0}
  m_GameObject: {fileID: 411103451794395495}
  m_CullTransparentMesh: 0
--- !u!114 &2494340782840851256
MonoBehaviour:
  m_ObjectHideFlags: 0
  m_CorrespondingSourceObject: {fileID: 0}
  m_PrefabInstance: {fileID: 0}
  m_PrefabAsset: {fileID: 0}
  m_GameObject: {fileID: 411103451794395495}
  m_Enabled: 1
  m_EditorHideFlags: 0
  m_Script: {fileID: 11500000, guid: f4688fdb7df04437aeb418b961361dc5, type: 3}
  m_Name: 
  m_EditorClassIdentifier: 
  m_Material: {fileID: 0}
  m_Color: {r: 1, g: 1, b: 1, a: 1}
  m_RaycastTarget: 1
  m_OnCullStateChanged:
    m_PersistentCalls:
      m_Calls: []
    m_TypeName: UnityEngine.UI.MaskableGraphic+CullStateChangedEvent, UnityEngine.UI,
      Version=1.0.0.0, Culture=neutral, PublicKeyToken=null
  m_text: N
  m_isRightToLeft: 0
  m_fontAsset: {fileID: 11400000, guid: 26b03903800224f718b64e9afbc91b61, type: 2}
  m_sharedMaterial: {fileID: 2100000, guid: 7dfa1f6019e8840a797a48955651317e, type: 2}
  m_fontSharedMaterials: []
  m_fontMaterial: {fileID: 0}
  m_fontMaterials: []
  m_fontColor32:
    serializedVersion: 2
    rgba: 4293651435
  m_fontColor: {r: 0.9245283, g: 0.9245283, b: 0.9245283, a: 1}
  m_enableVertexGradient: 0
  m_colorMode: 3
  m_fontColorGradient:
    topLeft: {r: 1, g: 1, b: 1, a: 1}
    topRight: {r: 1, g: 1, b: 1, a: 1}
    bottomLeft: {r: 1, g: 1, b: 1, a: 1}
    bottomRight: {r: 1, g: 1, b: 1, a: 1}
  m_fontColorGradientPreset: {fileID: 0}
  m_spriteAsset: {fileID: 0}
  m_tintAllSprites: 0
  m_overrideHtmlColors: 0
  m_faceColor:
    serializedVersion: 2
    rgba: 4294967295
  m_outlineColor:
    serializedVersion: 2
    rgba: 4278190080
  m_fontSize: 13
  m_fontSizeBase: 11
  m_fontWeight: 400
  m_enableAutoSizing: 1
  m_fontSizeMin: 8
  m_fontSizeMax: 13
  m_fontStyle: 0
  m_textAlignment: 514
  m_characterSpacing: -1
  m_wordSpacing: 0
  m_lineSpacing: -10
  m_lineSpacingMax: 0
  m_paragraphSpacing: 0
  m_charWidthMaxAdj: 0
  m_enableWordWrapping: 1
  m_wordWrappingRatios: 0.4
  m_overflowMode: 0
  m_firstOverflowCharacterIndex: -1
  m_linkedTextComponent: {fileID: 0}
  m_isLinkedTextComponent: 0
  m_isTextTruncated: 0
  m_enableKerning: 1
  m_enableExtraPadding: 0
  checkPaddingRequired: 0
  m_isRichText: 1
  m_parseCtrlCharacters: 1
  m_isOrthographic: 1
  m_isCullingEnabled: 0
  m_ignoreRectMaskCulling: 0
  m_ignoreCulling: 1
  m_horizontalMapping: 0
  m_verticalMapping: 0
  m_uvLineOffset: 0
  m_geometrySortingOrder: 0
  m_VertexBufferAutoSizeReduction: 1
  m_firstVisibleCharacter: 0
  m_useMaxVisibleDescender: 1
  m_pageToDisplay: 1
  m_margin: {x: 0, y: 0, z: 0, w: -0.6177659}
  m_textInfo:
    textComponent: {fileID: 2494340782840851256}
    characterCount: 1
    spriteCount: 0
    spaceCount: 0
    wordCount: 1
    linkCount: 0
    lineCount: 1
    pageCount: 1
    materialCount: 1
  m_isUsingLegacyAnimationComponent: 0
  m_isVolumetricText: 0
  m_spriteAnimator: {fileID: 0}
  m_hasFontAssetChanged: 0
  m_subTextObjects:
  - {fileID: 0}
  - {fileID: 0}
  - {fileID: 0}
  - {fileID: 0}
  - {fileID: 0}
  - {fileID: 0}
  - {fileID: 0}
  - {fileID: 0}
  m_baseMaterial: {fileID: 0}
  m_maskOffset: {x: 0, y: 0, z: 0, w: 0}
--- !u!1 &1136488803095588987
GameObject:
  m_ObjectHideFlags: 0
  m_CorrespondingSourceObject: {fileID: 0}
  m_PrefabInstance: {fileID: 0}
  m_PrefabAsset: {fileID: 0}
  serializedVersion: 6
  m_Component:
  - component: {fileID: 4754847282024144697}
  - component: {fileID: 384262530369617669}
  - component: {fileID: 7068043774880913713}
  m_Layer: 5
  m_Name: Icon
  m_TagString: Untagged
  m_Icon: {fileID: 0}
  m_NavMeshLayer: 0
  m_StaticEditorFlags: 0
  m_IsActive: 1
--- !u!224 &4754847282024144697
RectTransform:
  m_ObjectHideFlags: 0
  m_CorrespondingSourceObject: {fileID: 0}
  m_PrefabInstance: {fileID: 0}
  m_PrefabAsset: {fileID: 0}
  m_GameObject: {fileID: 1136488803095588987}
  m_LocalRotation: {x: 0, y: 0, z: 0, w: 1}
  m_LocalPosition: {x: 0, y: 0, z: 0}
  m_LocalScale: {x: 1, y: 1, z: 1}
  m_Children: []
  m_Father: {fileID: 1780738621417842016}
  m_RootOrder: 0
  m_LocalEulerAnglesHint: {x: 0, y: 0, z: 0}
  m_AnchorMin: {x: 0, y: 0.5}
  m_AnchorMax: {x: 0, y: 0.5}
  m_AnchoredPosition: {x: 0, y: 0}
  m_SizeDelta: {x: 21, y: 21}
  m_Pivot: {x: 0, y: 0.5}
--- !u!222 &384262530369617669
CanvasRenderer:
  m_ObjectHideFlags: 0
  m_CorrespondingSourceObject: {fileID: 0}
  m_PrefabInstance: {fileID: 0}
  m_PrefabAsset: {fileID: 0}
  m_GameObject: {fileID: 1136488803095588987}
  m_CullTransparentMesh: 0
--- !u!114 &7068043774880913713
MonoBehaviour:
  m_ObjectHideFlags: 0
  m_CorrespondingSourceObject: {fileID: 0}
  m_PrefabInstance: {fileID: 0}
  m_PrefabAsset: {fileID: 0}
  m_GameObject: {fileID: 1136488803095588987}
  m_Enabled: 1
  m_EditorHideFlags: 0
  m_Script: {fileID: -765806418, guid: f70555f144d8491a825f0804e09c671c, type: 3}
  m_Name: 
  m_EditorClassIdentifier: 
  m_Material: {fileID: 0}
  m_Color: {r: 1, g: 1, b: 1, a: 1}
  m_RaycastTarget: 1
  m_OnCullStateChanged:
    m_PersistentCalls:
      m_Calls: []
    m_TypeName: UnityEngine.UI.MaskableGraphic+CullStateChangedEvent, UnityEngine.UI,
      Version=1.0.0.0, Culture=neutral, PublicKeyToken=null
  m_Sprite: {fileID: 21300000, guid: 3161c82bdfda84a05ab43e526f3270e5, type: 3}
  m_Type: 0
  m_PreserveAspect: 0
  m_FillCenter: 1
  m_FillMethod: 4
  m_FillAmount: 1
  m_FillClockwise: 1
  m_FillOrigin: 0
  m_UseSpriteMesh: 0
--- !u!1 &1235273549235105683
GameObject:
  m_ObjectHideFlags: 0
  m_CorrespondingSourceObject: {fileID: 0}
  m_PrefabInstance: {fileID: 0}
  m_PrefabAsset: {fileID: 0}
  serializedVersion: 6
  m_Component:
  - component: {fileID: 1895396519040239906}
  - component: {fileID: 3774863987792430947}
  - component: {fileID: 5126883592997258683}
  - component: {fileID: 2827894067568205290}
  m_Layer: 5
  m_Name: Options
  m_TagString: Untagged
  m_Icon: {fileID: 0}
  m_NavMeshLayer: 0
  m_StaticEditorFlags: 0
  m_IsActive: 0
--- !u!224 &1895396519040239906
RectTransform:
  m_ObjectHideFlags: 0
  m_CorrespondingSourceObject: {fileID: 0}
  m_PrefabInstance: {fileID: 0}
  m_PrefabAsset: {fileID: 0}
  m_GameObject: {fileID: 1235273549235105683}
  m_LocalRotation: {x: -0, y: -0, z: -0, w: 1}
  m_LocalPosition: {x: 0, y: 0, z: 0}
  m_LocalScale: {x: 1, y: 1, z: 1}
  m_Children:
  - {fileID: 6165494736195468146}
  m_Father: {fileID: 4773941053877397113}
  m_RootOrder: 1
  m_LocalEulerAnglesHint: {x: 0, y: 0, z: 0}
  m_AnchorMin: {x: 1, y: 0.5}
  m_AnchorMax: {x: 1, y: 0.5}
  m_AnchoredPosition: {x: -10, y: 0}
  m_SizeDelta: {x: 0, y: 0}
  m_Pivot: {x: 1, y: 0.5}
--- !u!222 &3774863987792430947
CanvasRenderer:
  m_ObjectHideFlags: 0
  m_CorrespondingSourceObject: {fileID: 0}
  m_PrefabInstance: {fileID: 0}
  m_PrefabAsset: {fileID: 0}
  m_GameObject: {fileID: 1235273549235105683}
  m_CullTransparentMesh: 0
--- !u!114 &5126883592997258683
MonoBehaviour:
  m_ObjectHideFlags: 0
  m_CorrespondingSourceObject: {fileID: 0}
  m_PrefabInstance: {fileID: 0}
  m_PrefabAsset: {fileID: 0}
  m_GameObject: {fileID: 1235273549235105683}
  m_Enabled: 1
  m_EditorHideFlags: 0
  m_Script: {fileID: -765806418, guid: f70555f144d8491a825f0804e09c671c, type: 3}
  m_Name: 
  m_EditorClassIdentifier: 
  m_Material: {fileID: 0}
  m_Color: {r: 1, g: 1, b: 1, a: 0}
  m_RaycastTarget: 1
  m_OnCullStateChanged:
    m_PersistentCalls:
      m_Calls: []
    m_TypeName: UnityEngine.UI.MaskableGraphic+CullStateChangedEvent, UnityEngine.UI,
      Version=1.0.0.0, Culture=neutral, PublicKeyToken=null
  m_Sprite: {fileID: 0}
  m_Type: 0
  m_PreserveAspect: 0
  m_FillCenter: 1
  m_FillMethod: 4
  m_FillAmount: 1
  m_FillClockwise: 1
  m_FillOrigin: 0
  m_UseSpriteMesh: 0
--- !u!114 &2827894067568205290
MonoBehaviour:
  m_ObjectHideFlags: 0
  m_CorrespondingSourceObject: {fileID: 0}
  m_PrefabInstance: {fileID: 0}
  m_PrefabAsset: {fileID: 0}
  m_GameObject: {fileID: 1235273549235105683}
  m_Enabled: 1
  m_EditorHideFlags: 0
  m_Script: {fileID: 1392445389, guid: f70555f144d8491a825f0804e09c671c, type: 3}
  m_Name: 
  m_EditorClassIdentifier: 
  m_Navigation:
    m_Mode: 3
    m_SelectOnUp: {fileID: 0}
    m_SelectOnDown: {fileID: 0}
    m_SelectOnLeft: {fileID: 0}
    m_SelectOnRight: {fileID: 0}
  m_Transition: 1
  m_Colors:
    m_NormalColor: {r: 1, g: 1, b: 1, a: 1}
    m_HighlightedColor: {r: 0.9607843, g: 0.9607843, b: 0.9607843, a: 1}
    m_PressedColor: {r: 0.78431374, g: 0.78431374, b: 0.78431374, a: 1}
    m_SelectedColor: {r: 0.9607843, g: 0.9607843, b: 0.9607843, a: 1}
    m_DisabledColor: {r: 0.78431374, g: 0.78431374, b: 0.78431374, a: 0.5019608}
    m_ColorMultiplier: 1
    m_FadeDuration: 0.1
  m_SpriteState:
    m_HighlightedSprite: {fileID: 0}
    m_PressedSprite: {fileID: 0}
    m_SelectedSprite: {fileID: 0}
    m_DisabledSprite: {fileID: 0}
  m_AnimationTriggers:
    m_NormalTrigger: Normal
    m_HighlightedTrigger: Highlighted
    m_PressedTrigger: Pressed
    m_SelectedTrigger: Selected
    m_DisabledTrigger: Disabled
  m_Interactable: 1
  m_TargetGraphic: {fileID: 6154689405669886867}
  m_OnClick:
    m_PersistentCalls:
      m_Calls:
      - m_Target: {fileID: 0}
        m_MethodName: 
        m_Mode: 6
        m_Arguments:
          m_ObjectArgument: {fileID: 0}
          m_ObjectArgumentAssemblyTypeName: UnityEngine.Object, UnityEngine
          m_IntArgument: 0
          m_FloatArgument: 0
          m_StringArgument: 
          m_BoolArgument: 1
        m_CallState: 2
    m_TypeName: UnityEngine.UI.Button+ButtonClickedEvent, UnityEngine.UI, Version=1.0.0.0,
      Culture=neutral, PublicKeyToken=null
--- !u!1 &1287435049005681481
GameObject:
  m_ObjectHideFlags: 0
  m_CorrespondingSourceObject: {fileID: 0}
  m_PrefabInstance: {fileID: 0}
  m_PrefabAsset: {fileID: 0}
  serializedVersion: 6
  m_Component:
  - component: {fileID: 4209543531982834433}
  - component: {fileID: 8419679810229042876}
  - component: {fileID: 8349100092437070453}
  m_Layer: 5
  m_Name: Icon
  m_TagString: Untagged
  m_Icon: {fileID: 0}
  m_NavMeshLayer: 0
  m_StaticEditorFlags: 0
  m_IsActive: 1
--- !u!224 &4209543531982834433
RectTransform:
  m_ObjectHideFlags: 0
  m_CorrespondingSourceObject: {fileID: 0}
  m_PrefabInstance: {fileID: 0}
  m_PrefabAsset: {fileID: 0}
  m_GameObject: {fileID: 1287435049005681481}
  m_LocalRotation: {x: 0, y: 0, z: 0, w: 1}
  m_LocalPosition: {x: 0, y: 0, z: 0}
  m_LocalScale: {x: 1, y: 1, z: 1}
  m_Children: []
  m_Father: {fileID: 8356371455996627971}
  m_RootOrder: 0
  m_LocalEulerAnglesHint: {x: 0, y: 0, z: 0}
  m_AnchorMin: {x: 0, y: 0.5}
  m_AnchorMax: {x: 0, y: 0.5}
  m_AnchoredPosition: {x: 0, y: 0}
  m_SizeDelta: {x: 11, y: 15}
  m_Pivot: {x: 0, y: 0.5}
--- !u!222 &8419679810229042876
CanvasRenderer:
  m_ObjectHideFlags: 0
  m_CorrespondingSourceObject: {fileID: 0}
  m_PrefabInstance: {fileID: 0}
  m_PrefabAsset: {fileID: 0}
  m_GameObject: {fileID: 1287435049005681481}
  m_CullTransparentMesh: 0
--- !u!114 &8349100092437070453
MonoBehaviour:
  m_ObjectHideFlags: 0
  m_CorrespondingSourceObject: {fileID: 0}
  m_PrefabInstance: {fileID: 0}
  m_PrefabAsset: {fileID: 0}
  m_GameObject: {fileID: 1287435049005681481}
  m_Enabled: 1
  m_EditorHideFlags: 0
  m_Script: {fileID: -765806418, guid: f70555f144d8491a825f0804e09c671c, type: 3}
  m_Name: 
  m_EditorClassIdentifier: 
  m_Material: {fileID: 0}
  m_Color: {r: 1, g: 1, b: 1, a: 1}
  m_RaycastTarget: 0
  m_OnCullStateChanged:
    m_PersistentCalls:
      m_Calls: []
    m_TypeName: UnityEngine.UI.MaskableGraphic+CullStateChangedEvent, UnityEngine.UI,
      Version=1.0.0.0, Culture=neutral, PublicKeyToken=null
  m_Sprite: {fileID: 21300000, guid: 446caa43f3cad4f7d8abc800a474534b, type: 3}
  m_Type: 0
  m_PreserveAspect: 0
  m_FillCenter: 1
  m_FillMethod: 4
  m_FillAmount: 1
  m_FillClockwise: 1
  m_FillOrigin: 0
  m_UseSpriteMesh: 0
--- !u!1 &1406223747237966313
GameObject:
  m_ObjectHideFlags: 0
  m_CorrespondingSourceObject: {fileID: 0}
  m_PrefabInstance: {fileID: 0}
  m_PrefabAsset: {fileID: 0}
  serializedVersion: 6
  m_Component:
  - component: {fileID: 5111283870554404647}
  - component: {fileID: 8526293694872622314}
  - component: {fileID: 7590251521932185520}
  - component: {fileID: 4157911701720310259}
  m_Layer: 5
  m_Name: ContentMask
  m_TagString: Untagged
  m_Icon: {fileID: 0}
  m_NavMeshLayer: 0
  m_StaticEditorFlags: 0
  m_IsActive: 1
--- !u!224 &5111283870554404647
RectTransform:
  m_ObjectHideFlags: 0
  m_CorrespondingSourceObject: {fileID: 0}
  m_PrefabInstance: {fileID: 0}
  m_PrefabAsset: {fileID: 0}
  m_GameObject: {fileID: 1406223747237966313}
  m_LocalRotation: {x: 0, y: 0, z: 0, w: 1}
  m_LocalPosition: {x: 0, y: 0, z: 0}
  m_LocalScale: {x: 1, y: 1, z: 1}
  m_Children:
  - {fileID: 1347496358759656025}
  - {fileID: 7368721439090438775}
  m_Father: {fileID: 487610079711947160}
  m_RootOrder: 0
  m_LocalEulerAnglesHint: {x: 0, y: 0, z: 0}
  m_AnchorMin: {x: 0.5, y: 0.5}
  m_AnchorMax: {x: 0.5, y: 0.5}
  m_AnchoredPosition: {x: 0, y: 24.624992}
  m_SizeDelta: {x: 180, y: 166.85}
  m_Pivot: {x: 0.5, y: 0.5}
--- !u!222 &8526293694872622314
CanvasRenderer:
  m_ObjectHideFlags: 0
  m_CorrespondingSourceObject: {fileID: 0}
  m_PrefabInstance: {fileID: 0}
  m_PrefabAsset: {fileID: 0}
  m_GameObject: {fileID: 1406223747237966313}
  m_CullTransparentMesh: 0
--- !u!114 &7590251521932185520
MonoBehaviour:
  m_ObjectHideFlags: 0
  m_CorrespondingSourceObject: {fileID: 0}
  m_PrefabInstance: {fileID: 0}
  m_PrefabAsset: {fileID: 0}
  m_GameObject: {fileID: 1406223747237966313}
  m_Enabled: 1
  m_EditorHideFlags: 0
  m_Script: {fileID: -765806418, guid: f70555f144d8491a825f0804e09c671c, type: 3}
  m_Name: 
  m_EditorClassIdentifier: 
  m_Material: {fileID: 0}
  m_Color: {r: 1, g: 1, b: 1, a: 1}
  m_RaycastTarget: 0
  m_OnCullStateChanged:
    m_PersistentCalls:
      m_Calls: []
    m_TypeName: UnityEngine.UI.MaskableGraphic+CullStateChangedEvent, UnityEngine.UI,
      Version=1.0.0.0, Culture=neutral, PublicKeyToken=null
  m_Sprite: {fileID: 21300000, guid: b64cbff28ba82468e8f670f86c355932, type: 3}
  m_Type: 1
  m_PreserveAspect: 0
  m_FillCenter: 1
  m_FillMethod: 4
  m_FillAmount: 1
  m_FillClockwise: 1
  m_FillOrigin: 0
  m_UseSpriteMesh: 0
--- !u!114 &4157911701720310259
MonoBehaviour:
  m_ObjectHideFlags: 0
  m_CorrespondingSourceObject: {fileID: 0}
  m_PrefabInstance: {fileID: 0}
  m_PrefabAsset: {fileID: 0}
  m_GameObject: {fileID: 1406223747237966313}
  m_Enabled: 1
  m_EditorHideFlags: 0
  m_Script: {fileID: -1200242548, guid: f70555f144d8491a825f0804e09c671c, type: 3}
  m_Name: 
  m_EditorClassIdentifier: 
  m_ShowMaskGraphic: 0
--- !u!1 &1419424730970050428
GameObject:
  m_ObjectHideFlags: 0
  m_CorrespondingSourceObject: {fileID: 0}
  m_PrefabInstance: {fileID: 0}
  m_PrefabAsset: {fileID: 0}
  serializedVersion: 6
  m_Component:
  - component: {fileID: 3700941611222750568}
  - component: {fileID: 5428055832876347928}
  m_Layer: 5
  m_Name: VerticalLayout
  m_TagString: Untagged
  m_Icon: {fileID: 0}
  m_NavMeshLayer: 0
  m_StaticEditorFlags: 0
  m_IsActive: 1
--- !u!224 &3700941611222750568
RectTransform:
  m_ObjectHideFlags: 0
  m_CorrespondingSourceObject: {fileID: 0}
  m_PrefabInstance: {fileID: 0}
  m_PrefabAsset: {fileID: 0}
  m_GameObject: {fileID: 1419424730970050428}
  m_LocalRotation: {x: 0, y: 0, z: 0, w: 1}
  m_LocalPosition: {x: 0, y: 0, z: 0}
  m_LocalScale: {x: 1, y: 1, z: 1}
  m_Children:
  - {fileID: 5260667447155150799}
  - {fileID: 8356371455996627971}
  m_Father: {fileID: 4773941053877397113}
  m_RootOrder: 0
  m_LocalEulerAnglesHint: {x: 0, y: 0, z: 0}
  m_AnchorMin: {x: 0, y: 0.5}
  m_AnchorMax: {x: 0, y: 0.5}
  m_AnchoredPosition: {x: 87.11, y: 1.2}
  m_SizeDelta: {x: 160.22, y: 44}
  m_Pivot: {x: 0.5, y: 0.5}
--- !u!114 &5428055832876347928
MonoBehaviour:
  m_ObjectHideFlags: 0
  m_CorrespondingSourceObject: {fileID: 0}
  m_PrefabInstance: {fileID: 0}
  m_PrefabAsset: {fileID: 0}
  m_GameObject: {fileID: 1419424730970050428}
  m_Enabled: 1
  m_EditorHideFlags: 0
  m_Script: {fileID: 1297475563, guid: f70555f144d8491a825f0804e09c671c, type: 3}
  m_Name: 
  m_EditorClassIdentifier: 
  m_Padding:
    m_Left: 0
    m_Right: 0
    m_Top: 0
    m_Bottom: 0
  m_ChildAlignment: 3
  m_Spacing: 2
  m_ChildForceExpandWidth: 0
  m_ChildForceExpandHeight: 0
  m_ChildControlWidth: 1
  m_ChildControlHeight: 1
  m_ChildScaleWidth: 0
  m_ChildScaleHeight: 0
--- !u!1 &1781657319080813522
GameObject:
  m_ObjectHideFlags: 0
  m_CorrespondingSourceObject: {fileID: 0}
  m_PrefabInstance: {fileID: 0}
  m_PrefabAsset: {fileID: 0}
  serializedVersion: 6
  m_Component:
  - component: {fileID: 5082259546732695557}
  - component: {fileID: 3351960276714340333}
  - component: {fileID: 4808144883500777766}
  m_Layer: 5
  m_Name: Text (TMP)
  m_TagString: Untagged
  m_Icon: {fileID: 0}
  m_NavMeshLayer: 0
  m_StaticEditorFlags: 0
  m_IsActive: 1
--- !u!224 &5082259546732695557
RectTransform:
  m_ObjectHideFlags: 0
  m_CorrespondingSourceObject: {fileID: 0}
  m_PrefabInstance: {fileID: 0}
  m_PrefabAsset: {fileID: 0}
  m_GameObject: {fileID: 1781657319080813522}
  m_LocalRotation: {x: 0, y: 0, z: 0, w: 1}
  m_LocalPosition: {x: 0, y: 0, z: 0}
  m_LocalScale: {x: 1, y: 1, z: 1}
  m_Children: []
  m_Father: {fileID: 5102518553374385288}
  m_RootOrder: 1
  m_LocalEulerAnglesHint: {x: 0, y: 0, z: 0}
  m_AnchorMin: {x: 0, y: 0}
  m_AnchorMax: {x: 1, y: 1}
  m_AnchoredPosition: {x: 13.718, y: 0}
  m_SizeDelta: {x: -27.435, y: 0}
  m_Pivot: {x: 0.5, y: 0.5}
--- !u!222 &3351960276714340333
CanvasRenderer:
  m_ObjectHideFlags: 0
  m_CorrespondingSourceObject: {fileID: 0}
  m_PrefabInstance: {fileID: 0}
  m_PrefabAsset: {fileID: 0}
  m_GameObject: {fileID: 1781657319080813522}
  m_CullTransparentMesh: 0
--- !u!114 &4808144883500777766
MonoBehaviour:
  m_ObjectHideFlags: 0
  m_CorrespondingSourceObject: {fileID: 0}
  m_PrefabInstance: {fileID: 0}
  m_PrefabAsset: {fileID: 0}
  m_GameObject: {fileID: 1781657319080813522}
  m_Enabled: 1
  m_EditorHideFlags: 0
  m_Script: {fileID: 11500000, guid: f4688fdb7df04437aeb418b961361dc5, type: 3}
  m_Name: 
  m_EditorClassIdentifier: 
  m_Material: {fileID: 0}
  m_Color: {r: 1, g: 1, b: 1, a: 1}
  m_RaycastTarget: 1
  m_OnCullStateChanged:
    m_PersistentCalls:
      m_Calls: []
    m_TypeName: UnityEngine.UI.MaskableGraphic+CullStateChangedEvent, UnityEngine.UI,
      Version=1.0.0.0, Culture=neutral, PublicKeyToken=null
  m_text: Bookmark scene
  m_isRightToLeft: 0
  m_fontAsset: {fileID: 11400000, guid: c0f2e4affe3f2438d9042ca1db45764f, type: 2}
  m_sharedMaterial: {fileID: 8921694724713903678, guid: c0f2e4affe3f2438d9042ca1db45764f,
    type: 2}
  m_fontSharedMaterials: []
  m_fontMaterial: {fileID: 0}
  m_fontMaterials: []
  m_fontColor32:
    serializedVersion: 2
    rgba: 4294967295
  m_fontColor: {r: 1, g: 1, b: 1, a: 1}
  m_enableVertexGradient: 0
  m_colorMode: 3
  m_fontColorGradient:
    topLeft: {r: 1, g: 1, b: 1, a: 1}
    topRight: {r: 1, g: 1, b: 1, a: 1}
    bottomLeft: {r: 1, g: 1, b: 1, a: 1}
    bottomRight: {r: 1, g: 1, b: 1, a: 1}
  m_fontColorGradientPreset: {fileID: 0}
  m_spriteAsset: {fileID: 0}
  m_tintAllSprites: 0
  m_overrideHtmlColors: 0
  m_faceColor:
    serializedVersion: 2
    rgba: 4294967295
  m_outlineColor:
    serializedVersion: 2
    rgba: 4278190080
  m_fontSize: 14
  m_fontSizeBase: 12
  m_fontWeight: 400
  m_enableAutoSizing: 1
  m_fontSizeMin: 10
  m_fontSizeMax: 14
  m_fontStyle: 0
  m_textAlignment: 513
  m_characterSpacing: -1
  m_wordSpacing: 0
  m_lineSpacing: 0
  m_lineSpacingMax: 0
  m_paragraphSpacing: 0
  m_charWidthMaxAdj: 0
  m_enableWordWrapping: 1
  m_wordWrappingRatios: 0.4
  m_overflowMode: 0
  m_firstOverflowCharacterIndex: -1
  m_linkedTextComponent: {fileID: 0}
  m_isLinkedTextComponent: 0
  m_isTextTruncated: 0
  m_enableKerning: 1
  m_enableExtraPadding: 0
  checkPaddingRequired: 0
  m_isRichText: 1
  m_parseCtrlCharacters: 1
  m_isOrthographic: 1
  m_isCullingEnabled: 0
  m_ignoreRectMaskCulling: 0
  m_ignoreCulling: 1
  m_horizontalMapping: 0
  m_verticalMapping: 0
  m_uvLineOffset: 0
  m_geometrySortingOrder: 0
  m_VertexBufferAutoSizeReduction: 1
  m_firstVisibleCharacter: 0
  m_useMaxVisibleDescender: 1
  m_pageToDisplay: 1
  m_margin: {x: -0.33588362, y: 0, z: 0, w: 0}
  m_textInfo:
    textComponent: {fileID: 4808144883500777766}
    characterCount: 14
    spriteCount: 0
    spaceCount: 1
    wordCount: 2
    linkCount: 0
    lineCount: 1
    pageCount: 1
    materialCount: 1
  m_isUsingLegacyAnimationComponent: 0
  m_isVolumetricText: 0
  m_spriteAnimator: {fileID: 0}
  m_hasFontAssetChanged: 0
  m_subTextObjects:
  - {fileID: 0}
  - {fileID: 0}
  - {fileID: 0}
  - {fileID: 0}
  - {fileID: 0}
  - {fileID: 0}
  - {fileID: 0}
  - {fileID: 0}
  m_baseMaterial: {fileID: 0}
  m_maskOffset: {x: 0, y: 0, z: 0, w: 0}
--- !u!1 &2495736092994947693
GameObject:
  m_ObjectHideFlags: 0
  m_CorrespondingSourceObject: {fileID: 0}
  m_PrefabInstance: {fileID: 0}
  m_PrefabAsset: {fileID: 0}
  serializedVersion: 6
  m_Component:
  - component: {fileID: 487610079711947160}
  - component: {fileID: 1110629050973134691}
  m_Layer: 5
  m_Name: MinimapPanel
  m_TagString: Untagged
  m_Icon: {fileID: 0}
  m_NavMeshLayer: 0
  m_StaticEditorFlags: 0
  m_IsActive: 1
--- !u!224 &487610079711947160
RectTransform:
  m_ObjectHideFlags: 0
  m_CorrespondingSourceObject: {fileID: 0}
  m_PrefabInstance: {fileID: 0}
  m_PrefabAsset: {fileID: 0}
  m_GameObject: {fileID: 2495736092994947693}
  m_LocalRotation: {x: 0, y: 0, z: 0, w: 1}
  m_LocalPosition: {x: 0, y: 0, z: 0}
  m_LocalScale: {x: 1, y: 1, z: 1}
  m_Children:
  - {fileID: 5111283870554404647}
  - {fileID: 678636146031537704}
  - {fileID: 1194683057152751126}
  - {fileID: 3093613561795223592}
  - {fileID: 4773941053877397113}
  m_Father: {fileID: 6238993295414465396}
  m_RootOrder: 0
  m_LocalEulerAnglesHint: {x: 0, y: 0, z: 0}
  m_AnchorMin: {x: 0, y: 1}
  m_AnchorMax: {x: 0, y: 1}
  m_AnchoredPosition: {x: 10, y: -22}
  m_SizeDelta: {x: 200, y: 207}
  m_Pivot: {x: 0, y: 1}
--- !u!222 &1110629050973134691
CanvasRenderer:
  m_ObjectHideFlags: 0
  m_CorrespondingSourceObject: {fileID: 0}
  m_PrefabInstance: {fileID: 0}
  m_PrefabAsset: {fileID: 0}
  m_GameObject: {fileID: 2495736092994947693}
  m_CullTransparentMesh: 0
--- !u!1 &2996091399995585293
GameObject:
  m_ObjectHideFlags: 0
  m_CorrespondingSourceObject: {fileID: 0}
  m_PrefabInstance: {fileID: 0}
  m_PrefabAsset: {fileID: 0}
  serializedVersion: 6
  m_Component:
  - component: {fileID: 2963261468966922600}
  - component: {fileID: 3023597793975970436}
  - component: {fileID: 5812203094123044863}
  m_Layer: 5
  m_Name: Key
  m_TagString: Untagged
  m_Icon: {fileID: 0}
  m_NavMeshLayer: 0
  m_StaticEditorFlags: 0
  m_IsActive: 1
--- !u!224 &2963261468966922600
RectTransform:
  m_ObjectHideFlags: 0
  m_CorrespondingSourceObject: {fileID: 0}
  m_PrefabInstance: {fileID: 0}
  m_PrefabAsset: {fileID: 0}
  m_GameObject: {fileID: 2996091399995585293}
  m_LocalRotation: {x: -0, y: -0, z: -0, w: 1}
  m_LocalPosition: {x: 0, y: 0, z: 0}
  m_LocalScale: {x: 1, y: 1, z: 1}
  m_Children: []
  m_Father: {fileID: 1194683057152751126}
  m_RootOrder: 0
  m_LocalEulerAnglesHint: {x: 0, y: 0, z: 0}
  m_AnchorMin: {x: 0, y: 0}
  m_AnchorMax: {x: 1, y: 1}
  m_AnchoredPosition: {x: 0, y: 0}
  m_SizeDelta: {x: 0, y: 0}
  m_Pivot: {x: 0, y: 1}
--- !u!222 &3023597793975970436
CanvasRenderer:
  m_ObjectHideFlags: 0
  m_CorrespondingSourceObject: {fileID: 0}
  m_PrefabInstance: {fileID: 0}
  m_PrefabAsset: {fileID: 0}
  m_GameObject: {fileID: 2996091399995585293}
  m_CullTransparentMesh: 0
--- !u!114 &5812203094123044863
MonoBehaviour:
  m_ObjectHideFlags: 0
  m_CorrespondingSourceObject: {fileID: 0}
  m_PrefabInstance: {fileID: 0}
  m_PrefabAsset: {fileID: 0}
  m_GameObject: {fileID: 2996091399995585293}
  m_Enabled: 1
  m_EditorHideFlags: 0
  m_Script: {fileID: 11500000, guid: f4688fdb7df04437aeb418b961361dc5, type: 3}
  m_Name: 
  m_EditorClassIdentifier: 
  m_Material: {fileID: 0}
  m_Color: {r: 1, g: 1, b: 1, a: 1}
  m_RaycastTarget: 1
  m_OnCullStateChanged:
    m_PersistentCalls:
      m_Calls: []
    m_TypeName: UnityEngine.UI.MaskableGraphic+CullStateChangedEvent, UnityEngine.UI,
      Version=1.0.0.0, Culture=neutral, PublicKeyToken=null
  m_text: M
  m_isRightToLeft: 0
  m_fontAsset: {fileID: 11400000, guid: 131598e906f4d4a048cfa339caa74472, type: 2}
  m_sharedMaterial: {fileID: 2100000, guid: 7690d5dc153c64a7288ed2bb11a07d7f, type: 2}
  m_fontSharedMaterials: []
  m_fontMaterial: {fileID: 0}
  m_fontMaterials: []
  m_fontColor32:
    serializedVersion: 2
    rgba: 4278190080
  m_fontColor: {r: 0, g: 0, b: 0, a: 1}
  m_enableVertexGradient: 0
  m_colorMode: 3
  m_fontColorGradient:
    topLeft: {r: 1, g: 1, b: 1, a: 1}
    topRight: {r: 1, g: 1, b: 1, a: 1}
    bottomLeft: {r: 1, g: 1, b: 1, a: 1}
    bottomRight: {r: 1, g: 1, b: 1, a: 1}
  m_fontColorGradientPreset: {fileID: 0}
  m_spriteAsset: {fileID: 0}
  m_tintAllSprites: 0
  m_overrideHtmlColors: 0
  m_faceColor:
    serializedVersion: 2
    rgba: 4294967295
  m_outlineColor:
    serializedVersion: 2
    rgba: 4278190080
  m_fontSize: 10
  m_fontSizeBase: 11
  m_fontWeight: 400
  m_enableAutoSizing: 1
  m_fontSizeMin: 8
  m_fontSizeMax: 10
  m_fontStyle: 0
  m_textAlignment: 514
  m_characterSpacing: -1
  m_wordSpacing: 0
  m_lineSpacing: -10
  m_lineSpacingMax: 0
  m_paragraphSpacing: 0
  m_charWidthMaxAdj: 0
  m_enableWordWrapping: 1
  m_wordWrappingRatios: 0.4
  m_overflowMode: 0
  m_firstOverflowCharacterIndex: -1
  m_linkedTextComponent: {fileID: 0}
  m_isLinkedTextComponent: 0
  m_isTextTruncated: 0
  m_enableKerning: 1
  m_enableExtraPadding: 0
  checkPaddingRequired: 0
  m_isRichText: 1
  m_parseCtrlCharacters: 1
  m_isOrthographic: 1
  m_isCullingEnabled: 0
  m_ignoreRectMaskCulling: 0
  m_ignoreCulling: 1
  m_horizontalMapping: 0
  m_verticalMapping: 0
  m_uvLineOffset: 0
  m_geometrySortingOrder: 0
  m_VertexBufferAutoSizeReduction: 1
  m_firstVisibleCharacter: 0
  m_useMaxVisibleDescender: 1
  m_pageToDisplay: 1
  m_margin: {x: 0, y: 0, z: 0, w: -0.6177659}
  m_textInfo:
    textComponent: {fileID: 5812203094123044863}
    characterCount: 1
    spriteCount: 0
    spaceCount: 0
    wordCount: 1
    linkCount: 0
    lineCount: 1
    pageCount: 1
    materialCount: 1
  m_isUsingLegacyAnimationComponent: 0
  m_isVolumetricText: 0
  m_spriteAnimator: {fileID: 0}
  m_hasFontAssetChanged: 0
  m_subTextObjects:
  - {fileID: 0}
  - {fileID: 0}
  - {fileID: 0}
  - {fileID: 0}
  - {fileID: 0}
  - {fileID: 0}
  - {fileID: 0}
  - {fileID: 0}
  m_baseMaterial: {fileID: 0}
  m_maskOffset: {x: 0, y: 0, z: 0, w: 0}
--- !u!1 &3062987871275626184
GameObject:
  m_ObjectHideFlags: 0
  m_CorrespondingSourceObject: {fileID: 0}
  m_PrefabInstance: {fileID: 0}
  m_PrefabAsset: {fileID: 0}
  serializedVersion: 6
  m_Component:
  - component: {fileID: 3738486534253400336}
  - component: {fileID: 3079489998825435303}
  - component: {fileID: 3506677844881618495}
  m_Layer: 5
  m_Name: W
  m_TagString: Untagged
  m_Icon: {fileID: 0}
  m_NavMeshLayer: 0
  m_StaticEditorFlags: 0
  m_IsActive: 1
--- !u!224 &3738486534253400336
RectTransform:
  m_ObjectHideFlags: 0
  m_CorrespondingSourceObject: {fileID: 0}
  m_PrefabInstance: {fileID: 0}
  m_PrefabAsset: {fileID: 0}
  m_GameObject: {fileID: 3062987871275626184}
  m_LocalRotation: {x: -0, y: -0, z: -0, w: 1}
  m_LocalPosition: {x: 0, y: 0, z: 0}
  m_LocalScale: {x: 1, y: 1, z: 1}
  m_Children: []
  m_Father: {fileID: 678636146031537704}
  m_RootOrder: 7
  m_LocalEulerAnglesHint: {x: 0, y: 0, z: 0}
  m_AnchorMin: {x: 0.5, y: 0.5}
  m_AnchorMax: {x: 0.5, y: 0.5}
  m_AnchoredPosition: {x: -90.9, y: 10.49999}
  m_SizeDelta: {x: 20, y: 20}
  m_Pivot: {x: 0, y: 1}
--- !u!222 &3079489998825435303
CanvasRenderer:
  m_ObjectHideFlags: 0
  m_CorrespondingSourceObject: {fileID: 0}
  m_PrefabInstance: {fileID: 0}
  m_PrefabAsset: {fileID: 0}
  m_GameObject: {fileID: 3062987871275626184}
  m_CullTransparentMesh: 0
--- !u!114 &3506677844881618495
MonoBehaviour:
  m_ObjectHideFlags: 0
  m_CorrespondingSourceObject: {fileID: 0}
  m_PrefabInstance: {fileID: 0}
  m_PrefabAsset: {fileID: 0}
  m_GameObject: {fileID: 3062987871275626184}
  m_Enabled: 1
  m_EditorHideFlags: 0
  m_Script: {fileID: 11500000, guid: f4688fdb7df04437aeb418b961361dc5, type: 3}
  m_Name: 
  m_EditorClassIdentifier: 
  m_Material: {fileID: 0}
  m_Color: {r: 1, g: 1, b: 1, a: 1}
  m_RaycastTarget: 1
  m_OnCullStateChanged:
    m_PersistentCalls:
      m_Calls: []
    m_TypeName: UnityEngine.UI.MaskableGraphic+CullStateChangedEvent, UnityEngine.UI,
      Version=1.0.0.0, Culture=neutral, PublicKeyToken=null
  m_text: W
  m_isRightToLeft: 0
  m_fontAsset: {fileID: 11400000, guid: 26b03903800224f718b64e9afbc91b61, type: 2}
  m_sharedMaterial: {fileID: 2100000, guid: 7dfa1f6019e8840a797a48955651317e, type: 2}
  m_fontSharedMaterials: []
  m_fontMaterial: {fileID: 0}
  m_fontMaterials: []
  m_fontColor32:
    serializedVersion: 2
    rgba: 4293651435
  m_fontColor: {r: 0.9245283, g: 0.9245283, b: 0.9245283, a: 1}
  m_enableVertexGradient: 0
  m_colorMode: 3
  m_fontColorGradient:
    topLeft: {r: 1, g: 1, b: 1, a: 1}
    topRight: {r: 1, g: 1, b: 1, a: 1}
    bottomLeft: {r: 1, g: 1, b: 1, a: 1}
    bottomRight: {r: 1, g: 1, b: 1, a: 1}
  m_fontColorGradientPreset: {fileID: 0}
  m_spriteAsset: {fileID: 0}
  m_tintAllSprites: 0
  m_overrideHtmlColors: 0
  m_faceColor:
    serializedVersion: 2
    rgba: 4294967295
  m_outlineColor:
    serializedVersion: 2
    rgba: 4278190080
  m_fontSize: 13
  m_fontSizeBase: 11
  m_fontWeight: 400
  m_enableAutoSizing: 1
  m_fontSizeMin: 8
  m_fontSizeMax: 13
  m_fontStyle: 0
  m_textAlignment: 514
  m_characterSpacing: -1
  m_wordSpacing: 0
  m_lineSpacing: -10
  m_lineSpacingMax: 0
  m_paragraphSpacing: 0
  m_charWidthMaxAdj: 0
  m_enableWordWrapping: 1
  m_wordWrappingRatios: 0.4
  m_overflowMode: 0
  m_firstOverflowCharacterIndex: -1
  m_linkedTextComponent: {fileID: 0}
  m_isLinkedTextComponent: 0
  m_isTextTruncated: 0
  m_enableKerning: 1
  m_enableExtraPadding: 0
  checkPaddingRequired: 0
  m_isRichText: 1
  m_parseCtrlCharacters: 1
  m_isOrthographic: 1
  m_isCullingEnabled: 0
  m_ignoreRectMaskCulling: 0
  m_ignoreCulling: 1
  m_horizontalMapping: 0
  m_verticalMapping: 0
  m_uvLineOffset: 0
  m_geometrySortingOrder: 0
  m_VertexBufferAutoSizeReduction: 1
  m_firstVisibleCharacter: 0
  m_useMaxVisibleDescender: 1
  m_pageToDisplay: 1
  m_margin: {x: 0, y: 0, z: 0, w: -0.6177659}
  m_textInfo:
    textComponent: {fileID: 3506677844881618495}
    characterCount: 1
    spriteCount: 0
    spaceCount: 0
    wordCount: 1
    linkCount: 0
    lineCount: 1
    pageCount: 1
    materialCount: 1
  m_isUsingLegacyAnimationComponent: 0
  m_isVolumetricText: 0
  m_spriteAnimator: {fileID: 0}
  m_hasFontAssetChanged: 0
  m_subTextObjects:
  - {fileID: 0}
  - {fileID: 0}
  - {fileID: 0}
  - {fileID: 0}
  - {fileID: 0}
  - {fileID: 0}
  - {fileID: 0}
  - {fileID: 0}
  m_baseMaterial: {fileID: 0}
  m_maskOffset: {x: 0, y: 0, z: 0, w: 0}
--- !u!1 &3427668283841606988
GameObject:
  m_ObjectHideFlags: 0
  m_CorrespondingSourceObject: {fileID: 0}
  m_PrefabInstance: {fileID: 0}
  m_PrefabAsset: {fileID: 0}
  serializedVersion: 6
  m_Component:
  - component: {fileID: 3981657320364452485}
  - component: {fileID: 1633463829646067518}
  - component: {fileID: 7924731855074672282}
  m_Layer: 5
  m_Name: ContainerS
  m_TagString: Untagged
  m_Icon: {fileID: 0}
  m_NavMeshLayer: 0
  m_StaticEditorFlags: 0
  m_IsActive: 1
--- !u!224 &3981657320364452485
RectTransform:
  m_ObjectHideFlags: 0
  m_CorrespondingSourceObject: {fileID: 0}
  m_PrefabInstance: {fileID: 0}
  m_PrefabAsset: {fileID: 0}
  m_GameObject: {fileID: 3427668283841606988}
  m_LocalRotation: {x: 0, y: 0, z: 0, w: 1}
  m_LocalPosition: {x: 0, y: 0, z: 0}
  m_LocalScale: {x: 1, y: 1, z: 1}
<<<<<<< HEAD
  m_Children: []
  m_Father: {fileID: 678636146031537704}
  m_RootOrder: 2
  m_LocalEulerAnglesHint: {x: 0, y: 0, z: 0}
  m_AnchorMin: {x: 0.5, y: 0.5}
  m_AnchorMax: {x: 0.5, y: 0.5}
  m_AnchoredPosition: {x: 0, y: -73.6}
  m_SizeDelta: {x: 39.19, y: 20.379}
  m_Pivot: {x: 0.5, y: 0.5}
--- !u!222 &1633463829646067518
=======
  m_Children:
  - {fileID: 5111283870554404647}
  - {fileID: 678636146031537704}
  - {fileID: 3093613561795223592}
  - {fileID: 4773941053877397113}
  m_Father: {fileID: 6238993295414465396}
  m_RootOrder: 0
  m_LocalEulerAnglesHint: {x: 0, y: 0, z: 0}
  m_AnchorMin: {x: 0, y: 1}
  m_AnchorMax: {x: 0, y: 1}
  m_AnchoredPosition: {x: 10, y: -22}
  m_SizeDelta: {x: 200, y: 207}
  m_Pivot: {x: 0, y: 1}
--- !u!222 &1110629050973134691
>>>>>>> 09e9145c
CanvasRenderer:
  m_ObjectHideFlags: 0
  m_CorrespondingSourceObject: {fileID: 0}
  m_PrefabInstance: {fileID: 0}
  m_PrefabAsset: {fileID: 0}
  m_GameObject: {fileID: 3427668283841606988}
  m_CullTransparentMesh: 0
<<<<<<< HEAD
--- !u!114 &7924731855074672282
MonoBehaviour:
  m_ObjectHideFlags: 0
  m_CorrespondingSourceObject: {fileID: 0}
  m_PrefabInstance: {fileID: 0}
  m_PrefabAsset: {fileID: 0}
  m_GameObject: {fileID: 3427668283841606988}
  m_Enabled: 1
  m_EditorHideFlags: 0
  m_Script: {fileID: -765806418, guid: f70555f144d8491a825f0804e09c671c, type: 3}
  m_Name: 
  m_EditorClassIdentifier: 
  m_Material: {fileID: 0}
  m_Color: {r: 1, g: 1, b: 1, a: 1}
  m_RaycastTarget: 1
  m_OnCullStateChanged:
    m_PersistentCalls:
      m_Calls: []
    m_TypeName: UnityEngine.UI.MaskableGraphic+CullStateChangedEvent, UnityEngine.UI,
      Version=1.0.0.0, Culture=neutral, PublicKeyToken=null
  m_Sprite: {fileID: 21300000, guid: a4b25e1c90d2f4d6d9ff1a16b4207f5d, type: 3}
  m_Type: 0
  m_PreserveAspect: 1
  m_FillCenter: 1
  m_FillMethod: 4
  m_FillAmount: 1
  m_FillClockwise: 1
  m_FillOrigin: 0
  m_UseSpriteMesh: 0
--- !u!1 &3473538830175511804
=======
--- !u!1 &3062987871275626184
>>>>>>> 09e9145c
GameObject:
  m_ObjectHideFlags: 0
  m_CorrespondingSourceObject: {fileID: 0}
  m_PrefabInstance: {fileID: 0}
  m_PrefabAsset: {fileID: 0}
  serializedVersion: 6
  m_Component:
  - component: {fileID: 3738486534253400336}
  - component: {fileID: 3079489998825435303}
  - component: {fileID: 3506677844881618495}
  m_Layer: 5
  m_Name: W
  m_TagString: Untagged
  m_Icon: {fileID: 0}
  m_NavMeshLayer: 0
  m_StaticEditorFlags: 0
  m_IsActive: 1
--- !u!224 &3738486534253400336
RectTransform:
  m_ObjectHideFlags: 0
  m_CorrespondingSourceObject: {fileID: 0}
  m_PrefabInstance: {fileID: 0}
  m_PrefabAsset: {fileID: 0}
  m_GameObject: {fileID: 3062987871275626184}
  m_LocalRotation: {x: -0, y: -0, z: -0, w: 1}
  m_LocalPosition: {x: 0, y: 0, z: 0}
  m_LocalScale: {x: 1, y: 1, z: 1}
  m_Children: []
  m_Father: {fileID: 678636146031537704}
  m_RootOrder: 7
  m_LocalEulerAnglesHint: {x: 0, y: 0, z: 0}
  m_AnchorMin: {x: 0.5, y: 0.5}
  m_AnchorMax: {x: 0.5, y: 0.5}
  m_AnchoredPosition: {x: -90.9, y: 10.49999}
  m_SizeDelta: {x: 20, y: 20}
  m_Pivot: {x: 0, y: 1}
--- !u!222 &3079489998825435303
CanvasRenderer:
  m_ObjectHideFlags: 0
  m_CorrespondingSourceObject: {fileID: 0}
  m_PrefabInstance: {fileID: 0}
  m_PrefabAsset: {fileID: 0}
  m_GameObject: {fileID: 3062987871275626184}
  m_CullTransparentMesh: 0
--- !u!114 &3506677844881618495
MonoBehaviour:
  m_ObjectHideFlags: 0
  m_CorrespondingSourceObject: {fileID: 0}
  m_PrefabInstance: {fileID: 0}
  m_PrefabAsset: {fileID: 0}
  m_GameObject: {fileID: 3062987871275626184}
  m_Enabled: 1
  m_EditorHideFlags: 0
  m_Script: {fileID: 11500000, guid: f4688fdb7df04437aeb418b961361dc5, type: 3}
  m_Name: 
  m_EditorClassIdentifier: 
  m_Material: {fileID: 0}
  m_Color: {r: 1, g: 1, b: 1, a: 1}
  m_RaycastTarget: 1
  m_OnCullStateChanged:
    m_PersistentCalls:
      m_Calls: []
    m_TypeName: UnityEngine.UI.MaskableGraphic+CullStateChangedEvent, UnityEngine.UI,
      Version=1.0.0.0, Culture=neutral, PublicKeyToken=null
  m_text: W
  m_isRightToLeft: 0
  m_fontAsset: {fileID: 11400000, guid: 26b03903800224f718b64e9afbc91b61, type: 2}
  m_sharedMaterial: {fileID: 2100000, guid: 7dfa1f6019e8840a797a48955651317e, type: 2}
  m_fontSharedMaterials: []
  m_fontMaterial: {fileID: 0}
  m_fontMaterials: []
  m_fontColor32:
    serializedVersion: 2
    rgba: 4293651435
  m_fontColor: {r: 0.9245283, g: 0.9245283, b: 0.9245283, a: 1}
  m_enableVertexGradient: 0
  m_colorMode: 3
  m_fontColorGradient:
    topLeft: {r: 1, g: 1, b: 1, a: 1}
    topRight: {r: 1, g: 1, b: 1, a: 1}
    bottomLeft: {r: 1, g: 1, b: 1, a: 1}
    bottomRight: {r: 1, g: 1, b: 1, a: 1}
  m_fontColorGradientPreset: {fileID: 0}
  m_spriteAsset: {fileID: 0}
  m_tintAllSprites: 0
  m_overrideHtmlColors: 0
  m_faceColor:
    serializedVersion: 2
    rgba: 4294967295
  m_outlineColor:
    serializedVersion: 2
    rgba: 4278190080
  m_fontSize: 13
  m_fontSizeBase: 11
  m_fontWeight: 400
  m_enableAutoSizing: 1
  m_fontSizeMin: 8
  m_fontSizeMax: 13
  m_fontStyle: 0
  m_textAlignment: 514
  m_characterSpacing: -1
  m_wordSpacing: 0
  m_lineSpacing: -10
  m_lineSpacingMax: 0
  m_paragraphSpacing: 0
  m_charWidthMaxAdj: 0
  m_enableWordWrapping: 1
  m_wordWrappingRatios: 0.4
  m_overflowMode: 0
  m_firstOverflowCharacterIndex: -1
  m_linkedTextComponent: {fileID: 0}
  m_isLinkedTextComponent: 0
  m_isTextTruncated: 0
  m_enableKerning: 1
  m_enableExtraPadding: 0
  checkPaddingRequired: 0
  m_isRichText: 1
  m_parseCtrlCharacters: 1
  m_isOrthographic: 1
  m_isCullingEnabled: 0
  m_ignoreRectMaskCulling: 0
  m_ignoreCulling: 1
  m_horizontalMapping: 0
  m_verticalMapping: 0
  m_uvLineOffset: 0
  m_geometrySortingOrder: 0
  m_VertexBufferAutoSizeReduction: 1
  m_firstVisibleCharacter: 0
  m_useMaxVisibleDescender: 1
  m_pageToDisplay: 1
  m_margin: {x: 0, y: 0, z: 0, w: -0.6177659}
  m_textInfo:
    textComponent: {fileID: 3506677844881618495}
    characterCount: 1
    spriteCount: 0
    spaceCount: 0
    wordCount: 1
    linkCount: 0
    lineCount: 1
    pageCount: 1
    materialCount: 1
  m_isUsingLegacyAnimationComponent: 0
  m_isVolumetricText: 0
  m_spriteAnimator: {fileID: 0}
  m_hasFontAssetChanged: 0
  m_subTextObjects:
  - {fileID: 0}
  - {fileID: 0}
  - {fileID: 0}
  - {fileID: 0}
  - {fileID: 0}
  - {fileID: 0}
  - {fileID: 0}
  - {fileID: 0}
  m_baseMaterial: {fileID: 0}
  m_maskOffset: {x: 0, y: 0, z: 0, w: 0}
--- !u!1 &3427668283841606988
GameObject:
  m_ObjectHideFlags: 0
  m_CorrespondingSourceObject: {fileID: 0}
  m_PrefabInstance: {fileID: 0}
  m_PrefabAsset: {fileID: 0}
  serializedVersion: 6
  m_Component:
  - component: {fileID: 3981657320364452485}
  - component: {fileID: 1633463829646067518}
  - component: {fileID: 7924731855074672282}
  m_Layer: 5
  m_Name: ContainerS
  m_TagString: Untagged
  m_Icon: {fileID: 0}
  m_NavMeshLayer: 0
  m_StaticEditorFlags: 0
  m_IsActive: 1
--- !u!224 &3981657320364452485
RectTransform:
  m_ObjectHideFlags: 0
  m_CorrespondingSourceObject: {fileID: 0}
  m_PrefabInstance: {fileID: 0}
  m_PrefabAsset: {fileID: 0}
  m_GameObject: {fileID: 3427668283841606988}
  m_LocalRotation: {x: 0, y: 0, z: 0, w: 1}
  m_LocalPosition: {x: 0, y: 0, z: 0}
  m_LocalScale: {x: 1, y: 1, z: 1}
<<<<<<< HEAD
  m_Children:
  - {fileID: 3700941611222750568}
  - {fileID: 1895396519040239906}
  m_Father: {fileID: 487610079711947160}
  m_RootOrder: 4
  m_LocalEulerAnglesHint: {x: 0, y: 0, z: 0}
  m_AnchorMin: {x: 0, y: 0}
  m_AnchorMax: {x: 1, y: 0}
  m_AnchoredPosition: {x: 0, y: -4.800003}
  m_SizeDelta: {x: -16.84, y: 48}
  m_Pivot: {x: 0.5, y: 0}
--- !u!222 &2099690093700311146
=======
  m_Children: []
  m_Father: {fileID: 678636146031537704}
  m_RootOrder: 2
  m_LocalEulerAnglesHint: {x: 0, y: 0, z: 0}
  m_AnchorMin: {x: 0.5, y: 0.5}
  m_AnchorMax: {x: 0.5, y: 0.5}
  m_AnchoredPosition: {x: 0, y: -73.6}
  m_SizeDelta: {x: 39.19, y: 20.379}
  m_Pivot: {x: 0.5, y: 0.5}
--- !u!222 &1633463829646067518
>>>>>>> 09e9145c
CanvasRenderer:
  m_ObjectHideFlags: 0
  m_CorrespondingSourceObject: {fileID: 0}
  m_PrefabInstance: {fileID: 0}
  m_PrefabAsset: {fileID: 0}
  m_GameObject: {fileID: 3427668283841606988}
  m_CullTransparentMesh: 0
--- !u!114 &7924731855074672282
MonoBehaviour:
  m_ObjectHideFlags: 0
  m_CorrespondingSourceObject: {fileID: 0}
  m_PrefabInstance: {fileID: 0}
  m_PrefabAsset: {fileID: 0}
  m_GameObject: {fileID: 3427668283841606988}
  m_Enabled: 1
  m_EditorHideFlags: 0
  m_Script: {fileID: -765806418, guid: f70555f144d8491a825f0804e09c671c, type: 3}
  m_Name: 
  m_EditorClassIdentifier: 
  m_Material: {fileID: 0}
<<<<<<< HEAD
  m_Color: {r: 0, g: 0, b: 0, a: 0.50980395}
=======
  m_Color: {r: 1, g: 1, b: 1, a: 1}
>>>>>>> 09e9145c
  m_RaycastTarget: 1
  m_OnCullStateChanged:
    m_PersistentCalls:
      m_Calls: []
    m_TypeName: UnityEngine.UI.MaskableGraphic+CullStateChangedEvent, UnityEngine.UI,
      Version=1.0.0.0, Culture=neutral, PublicKeyToken=null
<<<<<<< HEAD
=======
  m_Sprite: {fileID: 21300000, guid: a4b25e1c90d2f4d6d9ff1a16b4207f5d, type: 3}
  m_Type: 0
  m_PreserveAspect: 1
  m_FillCenter: 1
  m_FillMethod: 4
  m_FillAmount: 1
  m_FillClockwise: 1
  m_FillOrigin: 0
  m_UseSpriteMesh: 0
--- !u!1 &3473538830175511804
GameObject:
  m_ObjectHideFlags: 0
  m_CorrespondingSourceObject: {fileID: 0}
  m_PrefabInstance: {fileID: 0}
  m_PrefabAsset: {fileID: 0}
  serializedVersion: 6
  m_Component:
  - component: {fileID: 986853645473975306}
  - component: {fileID: 7208128777992513111}
  - component: {fileID: 8520056525116946005}
  m_Layer: 5
  m_Name: Text (TMP)
  m_TagString: Untagged
  m_Icon: {fileID: 0}
  m_NavMeshLayer: 0
  m_StaticEditorFlags: 0
  m_IsActive: 1
--- !u!224 &986853645473975306
RectTransform:
  m_ObjectHideFlags: 0
  m_CorrespondingSourceObject: {fileID: 0}
  m_PrefabInstance: {fileID: 0}
  m_PrefabAsset: {fileID: 0}
  m_GameObject: {fileID: 3473538830175511804}
  m_LocalRotation: {x: 0, y: 0, z: 0, w: 1}
  m_LocalPosition: {x: 0, y: 0, z: 0}
  m_LocalScale: {x: 1, y: 1, z: 1}
  m_Children: []
  m_Father: {fileID: 1780738621417842016}
  m_RootOrder: 1
  m_LocalEulerAnglesHint: {x: 0, y: 0, z: 0}
  m_AnchorMin: {x: 0, y: 0}
  m_AnchorMax: {x: 1, y: 1}
  m_AnchoredPosition: {x: 13.717, y: 0}
  m_SizeDelta: {x: -27.435, y: 0}
  m_Pivot: {x: 0.5, y: 0.5}
--- !u!222 &7208128777992513111
CanvasRenderer:
  m_ObjectHideFlags: 0
  m_CorrespondingSourceObject: {fileID: 0}
  m_PrefabInstance: {fileID: 0}
  m_PrefabAsset: {fileID: 0}
  m_GameObject: {fileID: 3473538830175511804}
  m_CullTransparentMesh: 0
--- !u!114 &8520056525116946005
MonoBehaviour:
  m_ObjectHideFlags: 0
  m_CorrespondingSourceObject: {fileID: 0}
  m_PrefabInstance: {fileID: 0}
  m_PrefabAsset: {fileID: 0}
  m_GameObject: {fileID: 3473538830175511804}
  m_Enabled: 1
  m_EditorHideFlags: 0
  m_Script: {fileID: 11500000, guid: f4688fdb7df04437aeb418b961361dc5, type: 3}
  m_Name: 
  m_EditorClassIdentifier: 
  m_Material: {fileID: 0}
  m_Color: {r: 1, g: 1, b: 1, a: 1}
  m_RaycastTarget: 1
  m_OnCullStateChanged:
    m_PersistentCalls:
      m_Calls: []
    m_TypeName: UnityEngine.UI.MaskableGraphic+CullStateChangedEvent, UnityEngine.UI,
      Version=1.0.0.0, Culture=neutral, PublicKeyToken=null
  m_text: Report scene
  m_isRightToLeft: 0
  m_fontAsset: {fileID: 11400000, guid: c0f2e4affe3f2438d9042ca1db45764f, type: 2}
  m_sharedMaterial: {fileID: 8921694724713903678, guid: c0f2e4affe3f2438d9042ca1db45764f,
    type: 2}
  m_fontSharedMaterials: []
  m_fontMaterial: {fileID: 0}
  m_fontMaterials: []
  m_fontColor32:
    serializedVersion: 2
    rgba: 4294967295
  m_fontColor: {r: 1, g: 1, b: 1, a: 1}
  m_enableVertexGradient: 0
  m_colorMode: 3
  m_fontColorGradient:
    topLeft: {r: 1, g: 1, b: 1, a: 1}
    topRight: {r: 1, g: 1, b: 1, a: 1}
    bottomLeft: {r: 1, g: 1, b: 1, a: 1}
    bottomRight: {r: 1, g: 1, b: 1, a: 1}
  m_fontColorGradientPreset: {fileID: 0}
  m_spriteAsset: {fileID: 0}
  m_tintAllSprites: 0
  m_overrideHtmlColors: 0
  m_faceColor:
    serializedVersion: 2
    rgba: 4294967295
  m_outlineColor:
    serializedVersion: 2
    rgba: 4278190080
  m_fontSize: 14
  m_fontSizeBase: 12
  m_fontWeight: 400
  m_enableAutoSizing: 1
  m_fontSizeMin: 10
  m_fontSizeMax: 14
  m_fontStyle: 0
  m_textAlignment: 513
  m_characterSpacing: -1
  m_wordSpacing: 0
  m_lineSpacing: 0
  m_lineSpacingMax: 0
  m_paragraphSpacing: 0
  m_charWidthMaxAdj: 0
  m_enableWordWrapping: 1
  m_wordWrappingRatios: 0.4
  m_overflowMode: 0
  m_firstOverflowCharacterIndex: -1
  m_linkedTextComponent: {fileID: 0}
  m_isLinkedTextComponent: 0
  m_isTextTruncated: 0
  m_enableKerning: 1
  m_enableExtraPadding: 0
  checkPaddingRequired: 0
  m_isRichText: 1
  m_parseCtrlCharacters: 1
  m_isOrthographic: 1
  m_isCullingEnabled: 0
  m_ignoreRectMaskCulling: 0
  m_ignoreCulling: 1
  m_horizontalMapping: 0
  m_verticalMapping: 0
  m_uvLineOffset: 0
  m_geometrySortingOrder: 0
  m_VertexBufferAutoSizeReduction: 1
  m_firstVisibleCharacter: 0
  m_useMaxVisibleDescender: 1
  m_pageToDisplay: 1
  m_margin: {x: -0.3359413, y: 0, z: 0, w: 0}
  m_textInfo:
    textComponent: {fileID: 8520056525116946005}
    characterCount: 12
    spriteCount: 0
    spaceCount: 1
    wordCount: 2
    linkCount: 0
    lineCount: 1
    pageCount: 1
    materialCount: 1
  m_isUsingLegacyAnimationComponent: 0
  m_isVolumetricText: 0
  m_spriteAnimator: {fileID: 0}
  m_hasFontAssetChanged: 0
  m_subTextObjects:
  - {fileID: 0}
  - {fileID: 0}
  - {fileID: 0}
  - {fileID: 0}
  - {fileID: 0}
  - {fileID: 0}
  - {fileID: 0}
  - {fileID: 0}
  m_baseMaterial: {fileID: 0}
  m_maskOffset: {x: 0, y: 0, z: 0, w: 0}
--- !u!1 &3760444402676953109
GameObject:
  m_ObjectHideFlags: 0
  m_CorrespondingSourceObject: {fileID: 0}
  m_PrefabInstance: {fileID: 0}
  m_PrefabAsset: {fileID: 0}
  serializedVersion: 6
  m_Component:
  - component: {fileID: 4773941053877397113}
  - component: {fileID: 2099690093700311146}
  - component: {fileID: 4393425735285037925}
  m_Layer: 5
  m_Name: Info
  m_TagString: Untagged
  m_Icon: {fileID: 0}
  m_NavMeshLayer: 0
  m_StaticEditorFlags: 0
  m_IsActive: 1
--- !u!224 &4773941053877397113
RectTransform:
  m_ObjectHideFlags: 0
  m_CorrespondingSourceObject: {fileID: 0}
  m_PrefabInstance: {fileID: 0}
  m_PrefabAsset: {fileID: 0}
  m_GameObject: {fileID: 3760444402676953109}
  m_LocalRotation: {x: -0, y: -0, z: -0, w: 1}
  m_LocalPosition: {x: 0, y: 0, z: 0}
  m_LocalScale: {x: 1, y: 1, z: 1}
  m_Children:
  - {fileID: 3700941611222750568}
  - {fileID: 1895396519040239906}
  m_Father: {fileID: 487610079711947160}
  m_RootOrder: 3
  m_LocalEulerAnglesHint: {x: 0, y: 0, z: 0}
  m_AnchorMin: {x: 0, y: 0}
  m_AnchorMax: {x: 1, y: 0}
  m_AnchoredPosition: {x: 0, y: -4.800003}
  m_SizeDelta: {x: -16.84, y: 48}
  m_Pivot: {x: 0.5, y: 0}
--- !u!222 &2099690093700311146
CanvasRenderer:
  m_ObjectHideFlags: 0
  m_CorrespondingSourceObject: {fileID: 0}
  m_PrefabInstance: {fileID: 0}
  m_PrefabAsset: {fileID: 0}
  m_GameObject: {fileID: 3760444402676953109}
  m_CullTransparentMesh: 0
--- !u!114 &4393425735285037925
MonoBehaviour:
  m_ObjectHideFlags: 0
  m_CorrespondingSourceObject: {fileID: 0}
  m_PrefabInstance: {fileID: 0}
  m_PrefabAsset: {fileID: 0}
  m_GameObject: {fileID: 3760444402676953109}
  m_Enabled: 1
  m_EditorHideFlags: 0
  m_Script: {fileID: -765806418, guid: f70555f144d8491a825f0804e09c671c, type: 3}
  m_Name: 
  m_EditorClassIdentifier: 
  m_Material: {fileID: 0}
  m_Color: {r: 0, g: 0, b: 0, a: 0.50980395}
  m_RaycastTarget: 1
  m_OnCullStateChanged:
    m_PersistentCalls:
      m_Calls: []
    m_TypeName: UnityEngine.UI.MaskableGraphic+CullStateChangedEvent, UnityEngine.UI,
      Version=1.0.0.0, Culture=neutral, PublicKeyToken=null
>>>>>>> 09e9145c
  m_Sprite: {fileID: 21300000, guid: 0bc6999e903a6477e99298afb1b1dc8b, type: 3}
  m_Type: 1
  m_PreserveAspect: 0
  m_FillCenter: 1
  m_FillMethod: 4
  m_FillAmount: 1
  m_FillClockwise: 1
  m_FillOrigin: 0
  m_UseSpriteMesh: 0
--- !u!1 &4285910043050766312
GameObject:
  m_ObjectHideFlags: 0
  m_CorrespondingSourceObject: {fileID: 0}
  m_PrefabInstance: {fileID: 0}
  m_PrefabAsset: {fileID: 0}
  serializedVersion: 6
  m_Component:
  - component: {fileID: 5102518553374385288}
  - component: {fileID: 7408043784750511372}
  - component: {fileID: 2784302339898828865}
  - component: {fileID: 9217961843191164369}
  - component: {fileID: 8563204964453992686}
  m_Layer: 5
  m_Name: BookmarkButton
  m_TagString: Untagged
  m_Icon: {fileID: 0}
  m_NavMeshLayer: 0
  m_StaticEditorFlags: 0
  m_IsActive: 1
--- !u!224 &5102518553374385288
RectTransform:
  m_ObjectHideFlags: 0
  m_CorrespondingSourceObject: {fileID: 0}
  m_PrefabInstance: {fileID: 0}
  m_PrefabAsset: {fileID: 0}
  m_GameObject: {fileID: 4285910043050766312}
  m_LocalRotation: {x: 0, y: 0, z: 0, w: 1}
  m_LocalPosition: {x: 0, y: 0, z: 0}
  m_LocalScale: {x: 1, y: 1, z: 1}
  m_Children:
  - {fileID: 4606684596377076395}
  - {fileID: 5082259546732695557}
  m_Father: {fileID: 6627286263927405617}
  m_RootOrder: 1
  m_LocalEulerAnglesHint: {x: 0, y: 0, z: 0}
  m_AnchorMin: {x: 0, y: 1}
  m_AnchorMax: {x: 1, y: 1}
  m_AnchoredPosition: {x: 3.5, y: -19}
  m_SizeDelta: {x: -45, y: 28}
  m_Pivot: {x: 0.5, y: 1}
--- !u!222 &7408043784750511372
CanvasRenderer:
  m_ObjectHideFlags: 0
  m_CorrespondingSourceObject: {fileID: 0}
  m_PrefabInstance: {fileID: 0}
  m_PrefabAsset: {fileID: 0}
  m_GameObject: {fileID: 4285910043050766312}
  m_CullTransparentMesh: 0
--- !u!114 &2784302339898828865
MonoBehaviour:
  m_ObjectHideFlags: 0
  m_CorrespondingSourceObject: {fileID: 0}
  m_PrefabInstance: {fileID: 0}
  m_PrefabAsset: {fileID: 0}
  m_GameObject: {fileID: 4285910043050766312}
  m_Enabled: 1
  m_EditorHideFlags: 0
  m_Script: {fileID: -765806418, guid: f70555f144d8491a825f0804e09c671c, type: 3}
  m_Name: 
  m_EditorClassIdentifier: 
  m_Material: {fileID: 0}
  m_Color: {r: 1, g: 1, b: 1, a: 0}
  m_RaycastTarget: 1
  m_OnCullStateChanged:
    m_PersistentCalls:
      m_Calls: []
    m_TypeName: UnityEngine.UI.MaskableGraphic+CullStateChangedEvent, UnityEngine.UI,
      Version=1.0.0.0, Culture=neutral, PublicKeyToken=null
  m_Sprite: {fileID: 0}
  m_Type: 1
  m_PreserveAspect: 0
  m_FillCenter: 1
  m_FillMethod: 4
  m_FillAmount: 1
  m_FillClockwise: 1
  m_FillOrigin: 0
  m_UseSpriteMesh: 0
--- !u!114 &9217961843191164369
MonoBehaviour:
  m_ObjectHideFlags: 0
  m_CorrespondingSourceObject: {fileID: 0}
  m_PrefabInstance: {fileID: 0}
  m_PrefabAsset: {fileID: 0}
  m_GameObject: {fileID: 4285910043050766312}
  m_Enabled: 1
  m_EditorHideFlags: 0
  m_Script: {fileID: 1392445389, guid: f70555f144d8491a825f0804e09c671c, type: 3}
  m_Name: 
  m_EditorClassIdentifier: 
  m_Navigation:
    m_Mode: 3
    m_SelectOnUp: {fileID: 0}
    m_SelectOnDown: {fileID: 0}
    m_SelectOnLeft: {fileID: 0}
    m_SelectOnRight: {fileID: 0}
  m_Transition: 1
  m_Colors:
    m_NormalColor: {r: 1, g: 1, b: 1, a: 1}
    m_HighlightedColor: {r: 0.9607843, g: 0.9607843, b: 0.9607843, a: 1}
    m_PressedColor: {r: 0.78431374, g: 0.78431374, b: 0.78431374, a: 1}
    m_SelectedColor: {r: 0.9607843, g: 0.9607843, b: 0.9607843, a: 1}
    m_DisabledColor: {r: 0.78431374, g: 0.78431374, b: 0.78431374, a: 0.5019608}
    m_ColorMultiplier: 1
    m_FadeDuration: 0.1
  m_SpriteState:
    m_HighlightedSprite: {fileID: 0}
    m_PressedSprite: {fileID: 0}
    m_SelectedSprite: {fileID: 0}
    m_DisabledSprite: {fileID: 0}
  m_AnimationTriggers:
    m_NormalTrigger: Normal
    m_HighlightedTrigger: Highlighted
    m_PressedTrigger: Pressed
    m_SelectedTrigger: Selected
    m_DisabledTrigger: Disabled
  m_Interactable: 0
  m_TargetGraphic: {fileID: 2784302339898828865}
  m_OnClick:
    m_PersistentCalls:
      m_Calls: []
    m_TypeName: UnityEngine.UI.Button+ButtonClickedEvent, UnityEngine.UI, Version=1.0.0.0,
      Culture=neutral, PublicKeyToken=null
--- !u!225 &8563204964453992686
CanvasGroup:
  m_ObjectHideFlags: 0
  m_CorrespondingSourceObject: {fileID: 0}
  m_PrefabInstance: {fileID: 0}
  m_PrefabAsset: {fileID: 0}
  m_GameObject: {fileID: 4285910043050766312}
  m_Enabled: 1
  m_Alpha: 0.2
  m_Interactable: 0
  m_BlocksRaycasts: 1
  m_IgnoreParentGroups: 0
--- !u!1 &4286727768197816336
GameObject:
  m_ObjectHideFlags: 0
  m_CorrespondingSourceObject: {fileID: 0}
  m_PrefabInstance: {fileID: 0}
  m_PrefabAsset: {fileID: 0}
  serializedVersion: 6
  m_Component:
  - component: {fileID: 5475586345384182784}
  - component: {fileID: 8832070755639723436}
  - component: {fileID: 8601027363186138302}
  m_Layer: 5
  m_Name: ContainerW
  m_TagString: Untagged
  m_Icon: {fileID: 0}
  m_NavMeshLayer: 0
  m_StaticEditorFlags: 0
  m_IsActive: 1
--- !u!224 &5475586345384182784
RectTransform:
  m_ObjectHideFlags: 0
  m_CorrespondingSourceObject: {fileID: 0}
  m_PrefabInstance: {fileID: 0}
  m_PrefabAsset: {fileID: 0}
  m_GameObject: {fileID: 4286727768197816336}
  m_LocalRotation: {x: -0, y: -0, z: -0.7083282, w: 0.7058833}
  m_LocalPosition: {x: 0, y: 0, z: 0}
  m_LocalScale: {x: 1, y: 1, z: 1}
  m_Children: []
  m_Father: {fileID: 678636146031537704}
  m_RootOrder: 1
  m_LocalEulerAnglesHint: {x: 0, y: 0, z: -90.198006}
  m_AnchorMin: {x: 0.5, y: 0.5}
  m_AnchorMax: {x: 0.5, y: 0.5}
  m_AnchoredPosition: {x: -79.7, y: 0}
  m_SizeDelta: {x: 39.19, y: 20.379}
  m_Pivot: {x: 0.5, y: 0.5}
--- !u!222 &8832070755639723436
CanvasRenderer:
  m_ObjectHideFlags: 0
  m_CorrespondingSourceObject: {fileID: 0}
  m_PrefabInstance: {fileID: 0}
  m_PrefabAsset: {fileID: 0}
  m_GameObject: {fileID: 4286727768197816336}
  m_CullTransparentMesh: 0
--- !u!114 &8601027363186138302
MonoBehaviour:
  m_ObjectHideFlags: 0
  m_CorrespondingSourceObject: {fileID: 0}
  m_PrefabInstance: {fileID: 0}
  m_PrefabAsset: {fileID: 0}
  m_GameObject: {fileID: 4286727768197816336}
  m_Enabled: 1
<<<<<<< HEAD
=======
  m_Alpha: 0.2
  m_Interactable: 0
  m_BlocksRaycasts: 1
  m_IgnoreParentGroups: 0
--- !u!1 &4286727768197816336
GameObject:
  m_ObjectHideFlags: 0
  m_CorrespondingSourceObject: {fileID: 0}
  m_PrefabInstance: {fileID: 0}
  m_PrefabAsset: {fileID: 0}
  serializedVersion: 6
  m_Component:
  - component: {fileID: 5475586345384182784}
  - component: {fileID: 8832070755639723436}
  - component: {fileID: 8601027363186138302}
  m_Layer: 5
  m_Name: ContainerW
  m_TagString: Untagged
  m_Icon: {fileID: 0}
  m_NavMeshLayer: 0
  m_StaticEditorFlags: 0
  m_IsActive: 1
--- !u!224 &5475586345384182784
RectTransform:
  m_ObjectHideFlags: 0
  m_CorrespondingSourceObject: {fileID: 0}
  m_PrefabInstance: {fileID: 0}
  m_PrefabAsset: {fileID: 0}
  m_GameObject: {fileID: 4286727768197816336}
  m_LocalRotation: {x: -0, y: -0, z: -0.7083282, w: 0.7058833}
  m_LocalPosition: {x: 0, y: 0, z: 0}
  m_LocalScale: {x: 1, y: 1, z: 1}
  m_Children: []
  m_Father: {fileID: 678636146031537704}
  m_RootOrder: 1
  m_LocalEulerAnglesHint: {x: 0, y: 0, z: -90.198006}
  m_AnchorMin: {x: 0.5, y: 0.5}
  m_AnchorMax: {x: 0.5, y: 0.5}
  m_AnchoredPosition: {x: -79.7, y: 0}
  m_SizeDelta: {x: 39.19, y: 20.379}
  m_Pivot: {x: 0.5, y: 0.5}
--- !u!222 &8832070755639723436
CanvasRenderer:
  m_ObjectHideFlags: 0
  m_CorrespondingSourceObject: {fileID: 0}
  m_PrefabInstance: {fileID: 0}
  m_PrefabAsset: {fileID: 0}
  m_GameObject: {fileID: 4286727768197816336}
  m_CullTransparentMesh: 0
--- !u!114 &8601027363186138302
MonoBehaviour:
  m_ObjectHideFlags: 0
  m_CorrespondingSourceObject: {fileID: 0}
  m_PrefabInstance: {fileID: 0}
  m_PrefabAsset: {fileID: 0}
  m_GameObject: {fileID: 4286727768197816336}
  m_Enabled: 1
>>>>>>> 09e9145c
  m_EditorHideFlags: 0
  m_Script: {fileID: -765806418, guid: f70555f144d8491a825f0804e09c671c, type: 3}
  m_Name: 
  m_EditorClassIdentifier: 
  m_Material: {fileID: 0}
  m_Color: {r: 1, g: 1, b: 1, a: 1}
  m_RaycastTarget: 1
  m_OnCullStateChanged:
    m_PersistentCalls:
      m_Calls: []
    m_TypeName: UnityEngine.UI.MaskableGraphic+CullStateChangedEvent, UnityEngine.UI,
      Version=1.0.0.0, Culture=neutral, PublicKeyToken=null
  m_Sprite: {fileID: 21300000, guid: a4b25e1c90d2f4d6d9ff1a16b4207f5d, type: 3}
  m_Type: 0
  m_PreserveAspect: 1
  m_FillCenter: 1
  m_FillMethod: 4
  m_FillAmount: 1
  m_FillClockwise: 1
  m_FillOrigin: 0
  m_UseSpriteMesh: 0
--- !u!1 &4525154057530514719
GameObject:
  m_ObjectHideFlags: 0
  m_CorrespondingSourceObject: {fileID: 0}
  m_PrefabInstance: {fileID: 0}
  m_PrefabAsset: {fileID: 0}
  serializedVersion: 6
  m_Component:
  - component: {fileID: 6238993295414465396}
  - component: {fileID: 7148020178624039399}
  - component: {fileID: 8540544952857596789}
  - component: {fileID: 8278114066472325544}
  - component: {fileID: 2859839270417482854}
  - component: {fileID: 269540385008896160}
<<<<<<< HEAD
=======
  - component: {fileID: 2940456320096999484}
  - component: {fileID: 5339787396754724817}
>>>>>>> 09e9145c
  m_Layer: 5
  m_Name: MinimapHUD
  m_TagString: Untagged
  m_Icon: {fileID: 0}
  m_NavMeshLayer: 0
  m_StaticEditorFlags: 0
  m_IsActive: 1
--- !u!224 &6238993295414465396
RectTransform:
  m_ObjectHideFlags: 0
  m_CorrespondingSourceObject: {fileID: 0}
  m_PrefabInstance: {fileID: 0}
  m_PrefabAsset: {fileID: 0}
  m_GameObject: {fileID: 4525154057530514719}
  m_LocalRotation: {x: 0, y: 0, z: 0, w: 1}
  m_LocalPosition: {x: 0, y: 0, z: 0}
  m_LocalScale: {x: 0, y: 0, z: 0}
  m_Children:
  - {fileID: 487610079711947160}
  - {fileID: 6627286263927405617}
  m_Father: {fileID: 0}
  m_RootOrder: 0
  m_LocalEulerAnglesHint: {x: 0, y: 0, z: 0}
  m_AnchorMin: {x: 0, y: 0}
  m_AnchorMax: {x: 0, y: 0}
  m_AnchoredPosition: {x: 0, y: 0}
  m_SizeDelta: {x: 0, y: 0}
  m_Pivot: {x: 0, y: 0}
--- !u!223 &7148020178624039399
Canvas:
  m_ObjectHideFlags: 0
  m_CorrespondingSourceObject: {fileID: 0}
  m_PrefabInstance: {fileID: 0}
  m_PrefabAsset: {fileID: 0}
  m_GameObject: {fileID: 4525154057530514719}
  m_Enabled: 1
  serializedVersion: 3
  m_RenderMode: 0
  m_Camera: {fileID: 0}
  m_PlaneDistance: 100
  m_PixelPerfect: 0
  m_ReceivesEvents: 1
  m_OverrideSorting: 0
  m_OverridePixelPerfect: 0
  m_SortingBucketNormalizedSize: 0
  m_AdditionalShaderChannelsFlag: 25
  m_SortingLayerID: 0
  m_SortingOrder: 1
  m_TargetDisplay: 0
--- !u!114 &8540544952857596789
MonoBehaviour:
  m_ObjectHideFlags: 0
  m_CorrespondingSourceObject: {fileID: 0}
  m_PrefabInstance: {fileID: 0}
  m_PrefabAsset: {fileID: 0}
  m_GameObject: {fileID: 4525154057530514719}
  m_Enabled: 1
  m_EditorHideFlags: 0
  m_Script: {fileID: 1980459831, guid: f70555f144d8491a825f0804e09c671c, type: 3}
  m_Name: 
  m_EditorClassIdentifier: 
  m_UiScaleMode: 1
  m_ReferencePixelsPerUnit: 100
  m_ScaleFactor: 1
  m_ReferenceResolution: {x: 1440, y: 900}
  m_ScreenMatchMode: 0
  m_MatchWidthOrHeight: 1
  m_PhysicalUnit: 3
  m_FallbackScreenDPI: 96
  m_DefaultSpriteDPI: 96
  m_DynamicPixelsPerUnit: 1
--- !u!114 &8278114066472325544
MonoBehaviour:
  m_ObjectHideFlags: 0
  m_CorrespondingSourceObject: {fileID: 0}
  m_PrefabInstance: {fileID: 0}
  m_PrefabAsset: {fileID: 0}
  m_GameObject: {fileID: 4525154057530514719}
  m_Enabled: 1
  m_EditorHideFlags: 0
  m_Script: {fileID: 1301386320, guid: f70555f144d8491a825f0804e09c671c, type: 3}
  m_Name: 
  m_EditorClassIdentifier: 
  m_IgnoreReversedGraphics: 1
  m_BlockingObjects: 0
  m_BlockingMask:
    serializedVersion: 2
    m_Bits: 4294967295
--- !u!114 &2859839270417482854
MonoBehaviour:
  m_ObjectHideFlags: 0
  m_CorrespondingSourceObject: {fileID: 0}
  m_PrefabInstance: {fileID: 0}
  m_PrefabAsset: {fileID: 0}
  m_GameObject: {fileID: 4525154057530514719}
  m_Enabled: 1
  m_EditorHideFlags: 0
  m_Script: {fileID: 11500000, guid: a05f69d5392f744b8afc2d21df653199, type: 3}
  m_Name: 
  m_EditorClassIdentifier: 
  sceneNameText: {fileID: 6701802903851004131}
  playerPositionText: {fileID: 7327527275377472240}
  optionsButton: {fileID: 2827894067568205290}
  optionsPanel: {fileID: 9172043143630568996}
  addBookmarkButton: {fileID: 9217961843191164369}
  reportSceneButton: {fileID: 7331797177246822788}
  mapRenderContainer: {fileID: 1347496358759656025}
  mapViewport: {fileID: 7368721439090438775}
  openNavmapButton: {fileID: 5098086527300088398}
--- !u!222 &269540385008896160
CanvasRenderer:
  m_ObjectHideFlags: 0
  m_CorrespondingSourceObject: {fileID: 0}
  m_PrefabInstance: {fileID: 0}
  m_PrefabAsset: {fileID: 0}
  m_GameObject: {fileID: 4525154057530514719}
  m_CullTransparentMesh: 0
<<<<<<< HEAD
=======
--- !u!225 &2940456320096999484
CanvasGroup:
  m_ObjectHideFlags: 0
  m_CorrespondingSourceObject: {fileID: 0}
  m_PrefabInstance: {fileID: 0}
  m_PrefabAsset: {fileID: 0}
  m_GameObject: {fileID: 4525154057530514719}
  m_Enabled: 1
  m_Alpha: 1
  m_Interactable: 1
  m_BlocksRaycasts: 1
  m_IgnoreParentGroups: 0
--- !u!114 &5339787396754724817
MonoBehaviour:
  m_ObjectHideFlags: 0
  m_CorrespondingSourceObject: {fileID: 0}
  m_PrefabInstance: {fileID: 0}
  m_PrefabAsset: {fileID: 0}
  m_GameObject: {fileID: 4525154057530514719}
  m_Enabled: 1
  m_EditorHideFlags: 0
  m_Script: {fileID: 11500000, guid: 30cedd7c5f8c0064e98640b29b2156a5, type: 3}
  m_Name: 
  m_EditorClassIdentifier: 
>>>>>>> 09e9145c
--- !u!1 &4665053653492846095
GameObject:
  m_ObjectHideFlags: 0
  m_CorrespondingSourceObject: {fileID: 0}
  m_PrefabInstance: {fileID: 0}
  m_PrefabAsset: {fileID: 0}
  serializedVersion: 6
  m_Component:
  - component: {fileID: 5260667447155150799}
  - component: {fileID: 7636310316362318016}
  - component: {fileID: 6701802903851004131}
  - component: {fileID: 7174215321153748032}
  m_Layer: 5
  m_Name: SceneName
  m_TagString: Untagged
  m_Icon: {fileID: 0}
  m_NavMeshLayer: 0
  m_StaticEditorFlags: 0
  m_IsActive: 1
--- !u!224 &5260667447155150799
RectTransform:
  m_ObjectHideFlags: 0
  m_CorrespondingSourceObject: {fileID: 0}
  m_PrefabInstance: {fileID: 0}
  m_PrefabAsset: {fileID: 0}
  m_GameObject: {fileID: 4665053653492846095}
  m_LocalRotation: {x: -0, y: -0, z: -0, w: 1}
  m_LocalPosition: {x: 0, y: 0, z: 0}
  m_LocalScale: {x: 1, y: 1, z: 1}
  m_Children: []
  m_Father: {fileID: 3700941611222750568}
  m_RootOrder: 0
  m_LocalEulerAnglesHint: {x: 0, y: 0, z: 0}
  m_AnchorMin: {x: 0, y: 0}
  m_AnchorMax: {x: 0, y: 0}
  m_AnchoredPosition: {x: 0, y: 0}
  m_SizeDelta: {x: 0, y: 0}
  m_Pivot: {x: 0, y: 1}
--- !u!222 &7636310316362318016
CanvasRenderer:
  m_ObjectHideFlags: 0
  m_CorrespondingSourceObject: {fileID: 0}
  m_PrefabInstance: {fileID: 0}
  m_PrefabAsset: {fileID: 0}
  m_GameObject: {fileID: 4665053653492846095}
  m_CullTransparentMesh: 0
--- !u!114 &6701802903851004131
MonoBehaviour:
  m_ObjectHideFlags: 0
  m_CorrespondingSourceObject: {fileID: 0}
  m_PrefabInstance: {fileID: 0}
  m_PrefabAsset: {fileID: 0}
  m_GameObject: {fileID: 4665053653492846095}
  m_Enabled: 1
  m_EditorHideFlags: 0
  m_Script: {fileID: 11500000, guid: f4688fdb7df04437aeb418b961361dc5, type: 3}
  m_Name: 
  m_EditorClassIdentifier: 
  m_Material: {fileID: 0}
  m_Color: {r: 1, g: 1, b: 1, a: 1}
  m_RaycastTarget: 1
  m_OnCullStateChanged:
    m_PersistentCalls:
      m_Calls: []
    m_TypeName: UnityEngine.UI.MaskableGraphic+CullStateChangedEvent, UnityEngine.UI,
      Version=1.0.0.0, Culture=neutral, PublicKeyToken=null
  m_text: Scene Name
  m_isRightToLeft: 0
  m_fontAsset: {fileID: 11400000, guid: 131598e906f4d4a048cfa339caa74472, type: 2}
  m_sharedMaterial: {fileID: 2100000, guid: 8f0c7039aba8d420aad6241bf1b80584, type: 2}
  m_fontSharedMaterials: []
  m_fontMaterial: {fileID: 0}
  m_fontMaterials: []
  m_fontColor32:
    serializedVersion: 2
    rgba: 4294967295
  m_fontColor: {r: 1, g: 1, b: 1, a: 1}
  m_enableVertexGradient: 0
  m_colorMode: 3
  m_fontColorGradient:
    topLeft: {r: 1, g: 1, b: 1, a: 1}
    topRight: {r: 1, g: 1, b: 1, a: 1}
    bottomLeft: {r: 1, g: 1, b: 1, a: 1}
    bottomRight: {r: 1, g: 1, b: 1, a: 1}
  m_fontColorGradientPreset: {fileID: 0}
  m_spriteAsset: {fileID: 0}
  m_tintAllSprites: 0
  m_overrideHtmlColors: 0
  m_faceColor:
    serializedVersion: 2
    rgba: 4294967295
  m_outlineColor:
    serializedVersion: 2
    rgba: 4278190080
  m_fontSize: 13
  m_fontSizeBase: 11
  m_fontWeight: 400
  m_enableAutoSizing: 1
  m_fontSizeMin: 8
  m_fontSizeMax: 13
  m_fontStyle: 0
  m_textAlignment: 513
  m_characterSpacing: -1
  m_wordSpacing: 0
  m_lineSpacing: -10
  m_lineSpacingMax: 0
  m_paragraphSpacing: 0
  m_charWidthMaxAdj: 0
  m_enableWordWrapping: 1
  m_wordWrappingRatios: 0.4
  m_overflowMode: 0
  m_firstOverflowCharacterIndex: -1
  m_linkedTextComponent: {fileID: 0}
  m_isLinkedTextComponent: 0
  m_isTextTruncated: 0
  m_enableKerning: 1
  m_enableExtraPadding: 0
  checkPaddingRequired: 0
  m_isRichText: 1
  m_parseCtrlCharacters: 1
  m_isOrthographic: 1
  m_isCullingEnabled: 0
  m_ignoreRectMaskCulling: 0
  m_ignoreCulling: 1
  m_horizontalMapping: 0
  m_verticalMapping: 0
  m_uvLineOffset: 0
  m_geometrySortingOrder: 0
  m_VertexBufferAutoSizeReduction: 1
  m_firstVisibleCharacter: 0
  m_useMaxVisibleDescender: 1
  m_pageToDisplay: 1
  m_margin: {x: 0, y: 0, z: 0, w: -0.6177659}
  m_textInfo:
    textComponent: {fileID: 6701802903851004131}
    characterCount: 10
    spriteCount: 0
    spaceCount: 1
    wordCount: 2
    linkCount: 0
    lineCount: 1
    pageCount: 1
    materialCount: 1
  m_isUsingLegacyAnimationComponent: 0
  m_isVolumetricText: 0
  m_spriteAnimator: {fileID: 0}
  m_hasFontAssetChanged: 0
  m_subTextObjects:
  - {fileID: 0}
  - {fileID: 0}
  - {fileID: 0}
  - {fileID: 0}
  - {fileID: 0}
  - {fileID: 0}
  - {fileID: 0}
  - {fileID: 0}
  m_baseMaterial: {fileID: 0}
  m_maskOffset: {x: 0, y: 0, z: 0, w: 0}
--- !u!114 &7174215321153748032
MonoBehaviour:
  m_ObjectHideFlags: 0
  m_CorrespondingSourceObject: {fileID: 0}
  m_PrefabInstance: {fileID: 0}
  m_PrefabAsset: {fileID: 0}
  m_GameObject: {fileID: 4665053653492846095}
  m_Enabled: 1
  m_EditorHideFlags: 0
  m_Script: {fileID: 1679637790, guid: f70555f144d8491a825f0804e09c671c, type: 3}
  m_Name: 
  m_EditorClassIdentifier: 
  m_IgnoreLayout: 0
  m_MinWidth: -1
  m_MinHeight: -1
  m_PreferredWidth: -1
  m_PreferredHeight: -1
  m_FlexibleWidth: -1
  m_FlexibleHeight: -1
  m_LayoutPriority: 1
--- !u!1 &5491321232537393549
GameObject:
  m_ObjectHideFlags: 0
  m_CorrespondingSourceObject: {fileID: 0}
  m_PrefabInstance: {fileID: 0}
  m_PrefabAsset: {fileID: 0}
  serializedVersion: 6
  m_Component:
  - component: {fileID: 8356371455996627971}
  - component: {fileID: 3341136915413377247}
  m_Layer: 5
  m_Name: PlayerPosition
  m_TagString: Untagged
  m_Icon: {fileID: 0}
  m_NavMeshLayer: 0
  m_StaticEditorFlags: 0
  m_IsActive: 1
--- !u!224 &8356371455996627971
RectTransform:
  m_ObjectHideFlags: 0
  m_CorrespondingSourceObject: {fileID: 0}
  m_PrefabInstance: {fileID: 0}
  m_PrefabAsset: {fileID: 0}
  m_GameObject: {fileID: 5491321232537393549}
  m_LocalRotation: {x: -0, y: -0, z: -0, w: 1}
  m_LocalPosition: {x: 0, y: 0, z: 0}
  m_LocalScale: {x: 1, y: 1, z: 1}
  m_Children:
  - {fileID: 4209543531982834433}
  - {fileID: 1601304816474299963}
  m_Father: {fileID: 3700941611222750568}
  m_RootOrder: 1
  m_LocalEulerAnglesHint: {x: 0, y: 0, z: 0}
  m_AnchorMin: {x: 0, y: 0}
  m_AnchorMax: {x: 0, y: 0}
  m_AnchoredPosition: {x: 0, y: 0}
  m_SizeDelta: {x: 0, y: 0}
  m_Pivot: {x: 0, y: 1}
--- !u!114 &3341136915413377247
MonoBehaviour:
  m_ObjectHideFlags: 0
  m_CorrespondingSourceObject: {fileID: 0}
  m_PrefabInstance: {fileID: 0}
  m_PrefabAsset: {fileID: 0}
  m_GameObject: {fileID: 5491321232537393549}
  m_Enabled: 1
  m_EditorHideFlags: 0
  m_Script: {fileID: 1679637790, guid: f70555f144d8491a825f0804e09c671c, type: 3}
  m_Name: 
  m_EditorClassIdentifier: 
  m_IgnoreLayout: 0
  m_MinWidth: 160
  m_MinHeight: 18
  m_PreferredWidth: 160
  m_PreferredHeight: 18
  m_FlexibleWidth: -1
  m_FlexibleHeight: -1
  m_LayoutPriority: 1
--- !u!1 &5908810523113329528
GameObject:
  m_ObjectHideFlags: 0
  m_CorrespondingSourceObject: {fileID: 0}
  m_PrefabInstance: {fileID: 0}
  m_PrefabAsset: {fileID: 0}
  serializedVersion: 6
  m_Component:
  - component: {fileID: 1347496358759656025}
  - component: {fileID: 6297801321353311123}
  - component: {fileID: 5098086527300088398}
  m_Layer: 5
  m_Name: MapRendererContainer
  m_TagString: Untagged
  m_Icon: {fileID: 0}
  m_NavMeshLayer: 0
  m_StaticEditorFlags: 0
  m_IsActive: 1
--- !u!224 &1347496358759656025
RectTransform:
  m_ObjectHideFlags: 0
  m_CorrespondingSourceObject: {fileID: 0}
  m_PrefabInstance: {fileID: 0}
  m_PrefabAsset: {fileID: 0}
  m_GameObject: {fileID: 5908810523113329528}
  m_LocalRotation: {x: 0, y: 0, z: 0, w: 1}
  m_LocalPosition: {x: 0, y: 0, z: 0}
  m_LocalScale: {x: 1, y: 1, z: 1}
  m_Children:
  - {fileID: 2465404725327495510}
  m_Father: {fileID: 5111283870554404647}
  m_RootOrder: 0
  m_LocalEulerAnglesHint: {x: 0, y: 0, z: 0}
  m_AnchorMin: {x: 0, y: 0}
  m_AnchorMax: {x: 1, y: 1}
  m_AnchoredPosition: {x: 0.000015258789, y: 0.0005722046}
  m_SizeDelta: {x: -0, y: 0.00061035}
  m_Pivot: {x: 0.5, y: 0.5}
--- !u!222 &6297801321353311123
CanvasRenderer:
  m_ObjectHideFlags: 0
  m_CorrespondingSourceObject: {fileID: 0}
  m_PrefabInstance: {fileID: 0}
  m_PrefabAsset: {fileID: 0}
  m_GameObject: {fileID: 5908810523113329528}
  m_CullTransparentMesh: 0
--- !u!114 &5098086527300088398
MonoBehaviour:
  m_ObjectHideFlags: 0
  m_CorrespondingSourceObject: {fileID: 0}
  m_PrefabInstance: {fileID: 0}
  m_PrefabAsset: {fileID: 0}
  m_GameObject: {fileID: 5908810523113329528}
  m_Enabled: 1
  m_EditorHideFlags: 0
  m_Script: {fileID: 1392445389, guid: f70555f144d8491a825f0804e09c671c, type: 3}
  m_Name: 
  m_EditorClassIdentifier: 
  m_Navigation:
    m_Mode: 3
    m_SelectOnUp: {fileID: 0}
    m_SelectOnDown: {fileID: 0}
    m_SelectOnLeft: {fileID: 0}
    m_SelectOnRight: {fileID: 0}
  m_Transition: 0
  m_Colors:
    m_NormalColor: {r: 1, g: 1, b: 1, a: 1}
    m_HighlightedColor: {r: 0.9607843, g: 0.9607843, b: 0.9607843, a: 1}
    m_PressedColor: {r: 0.78431374, g: 0.78431374, b: 0.78431374, a: 1}
    m_SelectedColor: {r: 0.9607843, g: 0.9607843, b: 0.9607843, a: 1}
    m_DisabledColor: {r: 0.78431374, g: 0.78431374, b: 0.78431374, a: 0.5019608}
    m_ColorMultiplier: 1
    m_FadeDuration: 0.1
  m_SpriteState:
    m_HighlightedSprite: {fileID: 0}
    m_PressedSprite: {fileID: 0}
    m_SelectedSprite: {fileID: 0}
    m_DisabledSprite: {fileID: 0}
  m_AnimationTriggers:
    m_NormalTrigger: Normal
    m_HighlightedTrigger: Highlighted
    m_PressedTrigger: Pressed
    m_SelectedTrigger: Selected
    m_DisabledTrigger: Disabled
  m_Interactable: 1
  m_TargetGraphic: {fileID: 0}
  m_OnClick:
    m_PersistentCalls:
      m_Calls: []
    m_TypeName: UnityEngine.UI.Button+ButtonClickedEvent, UnityEngine.UI, Version=1.0.0.0,
      Culture=neutral, PublicKeyToken=null
--- !u!1 &6158691491735050548
GameObject:
  m_ObjectHideFlags: 0
  m_CorrespondingSourceObject: {fileID: 0}
  m_PrefabInstance: {fileID: 0}
  m_PrefabAsset: {fileID: 0}
  serializedVersion: 6
  m_Component:
  - component: {fileID: 2334273925772513087}
  - component: {fileID: 1100918326961035399}
  - component: {fileID: 2691331533509147942}
  m_Layer: 5
  m_Name: ContainerE
  m_TagString: Untagged
  m_Icon: {fileID: 0}
  m_NavMeshLayer: 0
  m_StaticEditorFlags: 0
  m_IsActive: 1
--- !u!224 &2334273925772513087
RectTransform:
  m_ObjectHideFlags: 0
  m_CorrespondingSourceObject: {fileID: 0}
  m_PrefabInstance: {fileID: 0}
  m_PrefabAsset: {fileID: 0}
  m_GameObject: {fileID: 6158691491735050548}
  m_LocalRotation: {x: 0, y: 0, z: 0.7071068, w: 0.7071068}
  m_LocalPosition: {x: 0, y: 0, z: 0}
  m_LocalScale: {x: 1, y: 1, z: 1}
  m_Children: []
  m_Father: {fileID: 678636146031537704}
  m_RootOrder: 3
  m_LocalEulerAnglesHint: {x: 0, y: 0, z: 90}
  m_AnchorMin: {x: 0.5, y: 0.5}
  m_AnchorMax: {x: 0.5, y: 0.5}
  m_AnchoredPosition: {x: 79.9, y: 0}
  m_SizeDelta: {x: 39.19, y: 20.379}
  m_Pivot: {x: 0.5, y: 0.5}
--- !u!222 &1100918326961035399
CanvasRenderer:
  m_ObjectHideFlags: 0
  m_CorrespondingSourceObject: {fileID: 0}
  m_PrefabInstance: {fileID: 0}
  m_PrefabAsset: {fileID: 0}
  m_GameObject: {fileID: 6158691491735050548}
  m_CullTransparentMesh: 0
--- !u!114 &2691331533509147942
MonoBehaviour:
  m_ObjectHideFlags: 0
  m_CorrespondingSourceObject: {fileID: 0}
  m_PrefabInstance: {fileID: 0}
  m_PrefabAsset: {fileID: 0}
  m_GameObject: {fileID: 6158691491735050548}
  m_Enabled: 1
  m_EditorHideFlags: 0
  m_Script: {fileID: -765806418, guid: f70555f144d8491a825f0804e09c671c, type: 3}
  m_Name: 
  m_EditorClassIdentifier: 
  m_Material: {fileID: 0}
  m_Color: {r: 1, g: 1, b: 1, a: 1}
  m_RaycastTarget: 1
  m_OnCullStateChanged:
    m_PersistentCalls:
      m_Calls: []
    m_TypeName: UnityEngine.UI.MaskableGraphic+CullStateChangedEvent, UnityEngine.UI,
      Version=1.0.0.0, Culture=neutral, PublicKeyToken=null
  m_Sprite: {fileID: 21300000, guid: a4b25e1c90d2f4d6d9ff1a16b4207f5d, type: 3}
  m_Type: 0
  m_PreserveAspect: 1
  m_FillCenter: 1
  m_FillMethod: 4
  m_FillAmount: 1
  m_FillClockwise: 1
  m_FillOrigin: 0
  m_UseSpriteMesh: 0
--- !u!1 &6387142228455218625
GameObject:
  m_ObjectHideFlags: 0
  m_CorrespondingSourceObject: {fileID: 0}
  m_PrefabInstance: {fileID: 0}
  m_PrefabAsset: {fileID: 0}
  serializedVersion: 6
  m_Component:
  - component: {fileID: 1601304816474299963}
  - component: {fileID: 6842145192758769287}
  - component: {fileID: 7327527275377472240}
  m_Layer: 5
  m_Name: Coordinates
  m_TagString: Untagged
  m_Icon: {fileID: 0}
  m_NavMeshLayer: 0
  m_StaticEditorFlags: 0
  m_IsActive: 1
--- !u!224 &1601304816474299963
RectTransform:
  m_ObjectHideFlags: 0
  m_CorrespondingSourceObject: {fileID: 0}
  m_PrefabInstance: {fileID: 0}
  m_PrefabAsset: {fileID: 0}
  m_GameObject: {fileID: 6387142228455218625}
  m_LocalRotation: {x: -0, y: -0, z: -0, w: 1}
  m_LocalPosition: {x: 0, y: 0, z: 0}
  m_LocalScale: {x: 1, y: 1, z: 1}
  m_Children: []
  m_Father: {fileID: 8356371455996627971}
  m_RootOrder: 1
  m_LocalEulerAnglesHint: {x: 0, y: 0, z: 0}
  m_AnchorMin: {x: 0, y: 0}
  m_AnchorMax: {x: 1, y: 1}
  m_AnchoredPosition: {x: 14.86, y: 0}
  m_SizeDelta: {x: -14.86, y: 0}
  m_Pivot: {x: 0, y: 1}
--- !u!222 &6842145192758769287
CanvasRenderer:
  m_ObjectHideFlags: 0
  m_CorrespondingSourceObject: {fileID: 0}
  m_PrefabInstance: {fileID: 0}
  m_PrefabAsset: {fileID: 0}
  m_GameObject: {fileID: 6387142228455218625}
  m_CullTransparentMesh: 1
--- !u!114 &7327527275377472240
MonoBehaviour:
  m_ObjectHideFlags: 0
  m_CorrespondingSourceObject: {fileID: 0}
  m_PrefabInstance: {fileID: 0}
  m_PrefabAsset: {fileID: 0}
  m_GameObject: {fileID: 6387142228455218625}
  m_Enabled: 1
  m_EditorHideFlags: 0
  m_Script: {fileID: 11500000, guid: f4688fdb7df04437aeb418b961361dc5, type: 3}
  m_Name: 
  m_EditorClassIdentifier: 
  m_Material: {fileID: 0}
  m_Color: {r: 1, g: 1, b: 1, a: 1}
  m_RaycastTarget: 1
  m_OnCullStateChanged:
    m_PersistentCalls:
      m_Calls: []
    m_TypeName: UnityEngine.UI.MaskableGraphic+CullStateChangedEvent, UnityEngine.UI,
      Version=1.0.0.0, Culture=neutral, PublicKeyToken=null
  m_text: -12,34
  m_isRightToLeft: 0
  m_fontAsset: {fileID: 11400000, guid: 131598e906f4d4a048cfa339caa74472, type: 2}
  m_sharedMaterial: {fileID: 2100000, guid: 8f0c7039aba8d420aad6241bf1b80584, type: 2}
  m_fontSharedMaterials: []
  m_fontMaterial: {fileID: 0}
  m_fontMaterials: []
  m_fontColor32:
    serializedVersion: 2
    rgba: 4294967295
  m_fontColor: {r: 1, g: 1, b: 1, a: 1}
  m_enableVertexGradient: 0
  m_colorMode: 3
  m_fontColorGradient:
    topLeft: {r: 1, g: 1, b: 1, a: 1}
    topRight: {r: 1, g: 1, b: 1, a: 1}
    bottomLeft: {r: 1, g: 1, b: 1, a: 1}
    bottomRight: {r: 1, g: 1, b: 1, a: 1}
  m_fontColorGradientPreset: {fileID: 0}
  m_spriteAsset: {fileID: 0}
  m_tintAllSprites: 0
  m_overrideHtmlColors: 0
  m_faceColor:
    serializedVersion: 2
    rgba: 4294967295
  m_outlineColor:
    serializedVersion: 2
    rgba: 4278190080
  m_fontSize: 13
  m_fontSizeBase: 14
  m_fontWeight: 400
  m_enableAutoSizing: 1
  m_fontSizeMin: 10
  m_fontSizeMax: 13
  m_fontStyle: 0
  m_textAlignment: 513
  m_characterSpacing: 0
  m_wordSpacing: 0
  m_lineSpacing: 0
  m_lineSpacingMax: 0
  m_paragraphSpacing: 0
  m_charWidthMaxAdj: 0
  m_enableWordWrapping: 1
  m_wordWrappingRatios: 0.4
  m_overflowMode: 0
  m_firstOverflowCharacterIndex: -1
  m_linkedTextComponent: {fileID: 0}
  m_isLinkedTextComponent: 0
  m_isTextTruncated: 0
  m_enableKerning: 1
  m_enableExtraPadding: 0
  checkPaddingRequired: 0
  m_isRichText: 1
  m_parseCtrlCharacters: 1
  m_isOrthographic: 1
  m_isCullingEnabled: 0
  m_ignoreRectMaskCulling: 0
  m_ignoreCulling: 1
  m_horizontalMapping: 0
  m_verticalMapping: 0
  m_uvLineOffset: 0
  m_geometrySortingOrder: 0
  m_VertexBufferAutoSizeReduction: 1
  m_firstVisibleCharacter: 0
  m_useMaxVisibleDescender: 1
  m_pageToDisplay: 1
  m_margin: {x: 0, y: 0, z: 0, w: 0}
  m_textInfo:
    textComponent: {fileID: 7327527275377472240}
    characterCount: 6
    spriteCount: 0
    spaceCount: 0
    wordCount: 2
    linkCount: 0
    lineCount: 1
    pageCount: 1
    materialCount: 1
  m_isUsingLegacyAnimationComponent: 0
  m_isVolumetricText: 0
  m_spriteAnimator: {fileID: 0}
  m_hasFontAssetChanged: 0
  m_subTextObjects:
  - {fileID: 0}
  - {fileID: 0}
  - {fileID: 0}
  - {fileID: 0}
  - {fileID: 0}
  - {fileID: 0}
  - {fileID: 0}
  - {fileID: 0}
  m_baseMaterial: {fileID: 0}
  m_maskOffset: {x: 0, y: 0, z: 0, w: 0}
--- !u!1 &7015908234902076449
GameObject:
  m_ObjectHideFlags: 0
  m_CorrespondingSourceObject: {fileID: 0}
  m_PrefabInstance: {fileID: 0}
  m_PrefabAsset: {fileID: 0}
  serializedVersion: 6
  m_Component:
  - component: {fileID: 3093613561795223592}
  - component: {fileID: 4785230603721577465}
  - component: {fileID: 2368790739147978099}
  m_Layer: 5
  m_Name: Stroke
  m_TagString: Untagged
  m_Icon: {fileID: 0}
  m_NavMeshLayer: 0
  m_StaticEditorFlags: 0
  m_IsActive: 1
--- !u!224 &3093613561795223592
RectTransform:
  m_ObjectHideFlags: 0
  m_CorrespondingSourceObject: {fileID: 0}
  m_PrefabInstance: {fileID: 0}
  m_PrefabAsset: {fileID: 0}
  m_GameObject: {fileID: 7015908234902076449}
  m_LocalRotation: {x: 0, y: 0, z: 0, w: 1}
  m_LocalPosition: {x: 0, y: 0, z: 0}
  m_LocalScale: {x: 1, y: 1, z: 1}
  m_Children: []
  m_Father: {fileID: 487610079711947160}
<<<<<<< HEAD
  m_RootOrder: 3
=======
  m_RootOrder: 2
>>>>>>> 09e9145c
  m_LocalEulerAnglesHint: {x: 0, y: 0, z: 0}
  m_AnchorMin: {x: 0, y: 0}
  m_AnchorMax: {x: 1, y: 1}
  m_AnchoredPosition: {x: 0.069999695, y: 24.56}
  m_SizeDelta: {x: -16.7, y: -37.06}
  m_Pivot: {x: 0.5, y: 0.5}
--- !u!222 &4785230603721577465
CanvasRenderer:
  m_ObjectHideFlags: 0
  m_CorrespondingSourceObject: {fileID: 0}
  m_PrefabInstance: {fileID: 0}
  m_PrefabAsset: {fileID: 0}
  m_GameObject: {fileID: 7015908234902076449}
  m_CullTransparentMesh: 0
--- !u!114 &2368790739147978099
MonoBehaviour:
  m_ObjectHideFlags: 0
  m_CorrespondingSourceObject: {fileID: 0}
  m_PrefabInstance: {fileID: 0}
  m_PrefabAsset: {fileID: 0}
  m_GameObject: {fileID: 7015908234902076449}
  m_Enabled: 1
  m_EditorHideFlags: 0
  m_Script: {fileID: -765806418, guid: f70555f144d8491a825f0804e09c671c, type: 3}
  m_Name: 
  m_EditorClassIdentifier: 
  m_Material: {fileID: 0}
  m_Color: {r: 0, g: 0, b: 0, a: 1}
  m_RaycastTarget: 0
  m_OnCullStateChanged:
    m_PersistentCalls:
      m_Calls: []
    m_TypeName: UnityEngine.UI.MaskableGraphic+CullStateChangedEvent, UnityEngine.UI,
      Version=1.0.0.0, Culture=neutral, PublicKeyToken=null
  m_Sprite: {fileID: 21300000, guid: a0fc61d060820459290cbde64b85e7ff, type: 3}
  m_Type: 1
  m_PreserveAspect: 0
  m_FillCenter: 1
  m_FillMethod: 4
  m_FillAmount: 1
  m_FillClockwise: 1
  m_FillOrigin: 0
  m_UseSpriteMesh: 0
--- !u!1 &7080230803092101572
GameObject:
  m_ObjectHideFlags: 0
  m_CorrespondingSourceObject: {fileID: 0}
  m_PrefabInstance: {fileID: 0}
  m_PrefabAsset: {fileID: 0}
  serializedVersion: 6
  m_Component:
  - component: {fileID: 1780738621417842016}
  - component: {fileID: 1521892157688215748}
  - component: {fileID: 1065863209115981485}
  - component: {fileID: 7331797177246822788}
  - component: {fileID: 4881649985720352001}
  m_Layer: 5
  m_Name: ReportButton
  m_TagString: Untagged
  m_Icon: {fileID: 0}
  m_NavMeshLayer: 0
  m_StaticEditorFlags: 0
  m_IsActive: 1
--- !u!224 &1780738621417842016
RectTransform:
  m_ObjectHideFlags: 0
  m_CorrespondingSourceObject: {fileID: 0}
  m_PrefabInstance: {fileID: 0}
  m_PrefabAsset: {fileID: 0}
  m_GameObject: {fileID: 7080230803092101572}
  m_LocalRotation: {x: 0, y: 0, z: 0, w: 1}
  m_LocalPosition: {x: 0, y: 0, z: 0}
  m_LocalScale: {x: 1, y: 1, z: 1}
  m_Children:
  - {fileID: 4754847282024144697}
  - {fileID: 986853645473975306}
  m_Father: {fileID: 6627286263927405617}
  m_RootOrder: 2
  m_LocalEulerAnglesHint: {x: 0, y: 0, z: 0}
  m_AnchorMin: {x: 0, y: 1}
  m_AnchorMax: {x: 1, y: 1}
  m_AnchoredPosition: {x: 3.1, y: -55.1}
  m_SizeDelta: {x: -46.15, y: 28.55}
  m_Pivot: {x: 0.5, y: 1}
--- !u!222 &1521892157688215748
CanvasRenderer:
  m_ObjectHideFlags: 0
  m_CorrespondingSourceObject: {fileID: 0}
  m_PrefabInstance: {fileID: 0}
  m_PrefabAsset: {fileID: 0}
  m_GameObject: {fileID: 7080230803092101572}
  m_CullTransparentMesh: 0
--- !u!114 &1065863209115981485
MonoBehaviour:
  m_ObjectHideFlags: 0
  m_CorrespondingSourceObject: {fileID: 0}
  m_PrefabInstance: {fileID: 0}
  m_PrefabAsset: {fileID: 0}
  m_GameObject: {fileID: 7080230803092101572}
  m_Enabled: 1
  m_EditorHideFlags: 0
  m_Script: {fileID: -765806418, guid: f70555f144d8491a825f0804e09c671c, type: 3}
  m_Name: 
  m_EditorClassIdentifier: 
  m_Material: {fileID: 0}
  m_Color: {r: 1, g: 1, b: 1, a: 0}
  m_RaycastTarget: 1
  m_OnCullStateChanged:
    m_PersistentCalls:
      m_Calls: []
    m_TypeName: UnityEngine.UI.MaskableGraphic+CullStateChangedEvent, UnityEngine.UI,
      Version=1.0.0.0, Culture=neutral, PublicKeyToken=null
  m_Sprite: {fileID: 0}
  m_Type: 1
  m_PreserveAspect: 0
  m_FillCenter: 1
  m_FillMethod: 4
  m_FillAmount: 1
  m_FillClockwise: 1
  m_FillOrigin: 0
  m_UseSpriteMesh: 0
--- !u!114 &7331797177246822788
MonoBehaviour:
  m_ObjectHideFlags: 0
  m_CorrespondingSourceObject: {fileID: 0}
  m_PrefabInstance: {fileID: 0}
  m_PrefabAsset: {fileID: 0}
  m_GameObject: {fileID: 7080230803092101572}
  m_Enabled: 1
  m_EditorHideFlags: 0
  m_Script: {fileID: 1392445389, guid: f70555f144d8491a825f0804e09c671c, type: 3}
  m_Name: 
  m_EditorClassIdentifier: 
  m_Navigation:
    m_Mode: 3
    m_SelectOnUp: {fileID: 0}
    m_SelectOnDown: {fileID: 0}
    m_SelectOnLeft: {fileID: 0}
    m_SelectOnRight: {fileID: 0}
  m_Transition: 1
  m_Colors:
    m_NormalColor: {r: 1, g: 1, b: 1, a: 1}
    m_HighlightedColor: {r: 0.9607843, g: 0.9607843, b: 0.9607843, a: 1}
    m_PressedColor: {r: 0.78431374, g: 0.78431374, b: 0.78431374, a: 1}
    m_SelectedColor: {r: 0.9607843, g: 0.9607843, b: 0.9607843, a: 1}
    m_DisabledColor: {r: 0.78431374, g: 0.78431374, b: 0.78431374, a: 0.5019608}
    m_ColorMultiplier: 1
    m_FadeDuration: 0.1
  m_SpriteState:
    m_HighlightedSprite: {fileID: 0}
    m_PressedSprite: {fileID: 0}
    m_SelectedSprite: {fileID: 0}
    m_DisabledSprite: {fileID: 0}
  m_AnimationTriggers:
    m_NormalTrigger: Normal
    m_HighlightedTrigger: Highlighted
    m_PressedTrigger: Pressed
    m_SelectedTrigger: Selected
    m_DisabledTrigger: Disabled
  m_Interactable: 1
  m_TargetGraphic: {fileID: 1065863209115981485}
  m_OnClick:
    m_PersistentCalls:
      m_Calls: []
    m_TypeName: UnityEngine.UI.Button+ButtonClickedEvent, UnityEngine.UI, Version=1.0.0.0,
      Culture=neutral, PublicKeyToken=null
--- !u!225 &4881649985720352001
CanvasGroup:
  m_ObjectHideFlags: 0
  m_CorrespondingSourceObject: {fileID: 0}
  m_PrefabInstance: {fileID: 0}
  m_PrefabAsset: {fileID: 0}
  m_GameObject: {fileID: 7080230803092101572}
  m_Enabled: 1
  m_Alpha: 0.2
  m_Interactable: 0
  m_BlocksRaycasts: 1
  m_IgnoreParentGroups: 0
<<<<<<< HEAD
--- !u!1 &7335382671571132329
GameObject:
  m_ObjectHideFlags: 0
  m_CorrespondingSourceObject: {fileID: 0}
  m_PrefabInstance: {fileID: 0}
  m_PrefabAsset: {fileID: 0}
  serializedVersion: 6
  m_Component:
  - component: {fileID: 1194683057152751126}
  - component: {fileID: 5920345121912150120}
  - component: {fileID: 12883800637316214}
  m_Layer: 5
  m_Name: HotKey
  m_TagString: Untagged
  m_Icon: {fileID: 0}
  m_NavMeshLayer: 0
  m_StaticEditorFlags: 0
  m_IsActive: 1
--- !u!224 &1194683057152751126
RectTransform:
  m_ObjectHideFlags: 0
  m_CorrespondingSourceObject: {fileID: 0}
  m_PrefabInstance: {fileID: 0}
  m_PrefabAsset: {fileID: 0}
  m_GameObject: {fileID: 7335382671571132329}
  m_LocalRotation: {x: -0, y: -0, z: -0, w: 1}
  m_LocalPosition: {x: 0, y: 0, z: 0}
  m_LocalScale: {x: 1, y: 1, z: 1}
  m_Children:
  - {fileID: 2963261468966922600}
  m_Father: {fileID: 487610079711947160}
  m_RootOrder: 2
  m_LocalEulerAnglesHint: {x: 0, y: 0, z: 0}
  m_AnchorMin: {x: 0.5, y: 0.5}
  m_AnchorMax: {x: 0.5, y: 0.5}
  m_AnchoredPosition: {x: 78.7, y: -47.2}
  m_SizeDelta: {x: 16, y: 16}
  m_Pivot: {x: 0.5, y: 0.5}
--- !u!222 &5920345121912150120
CanvasRenderer:
  m_ObjectHideFlags: 0
  m_CorrespondingSourceObject: {fileID: 0}
  m_PrefabInstance: {fileID: 0}
  m_PrefabAsset: {fileID: 0}
  m_GameObject: {fileID: 7335382671571132329}
  m_CullTransparentMesh: 0
--- !u!114 &12883800637316214
MonoBehaviour:
  m_ObjectHideFlags: 0
  m_CorrespondingSourceObject: {fileID: 0}
  m_PrefabInstance: {fileID: 0}
  m_PrefabAsset: {fileID: 0}
  m_GameObject: {fileID: 7335382671571132329}
  m_Enabled: 1
  m_EditorHideFlags: 0
  m_Script: {fileID: -765806418, guid: f70555f144d8491a825f0804e09c671c, type: 3}
  m_Name: 
  m_EditorClassIdentifier: 
  m_Material: {fileID: 0}
  m_Color: {r: 1, g: 1, b: 1, a: 1}
  m_RaycastTarget: 1
  m_OnCullStateChanged:
    m_PersistentCalls:
      m_Calls: []
    m_TypeName: UnityEngine.UI.MaskableGraphic+CullStateChangedEvent, UnityEngine.UI,
      Version=1.0.0.0, Culture=neutral, PublicKeyToken=null
  m_Sprite: {fileID: 21300000, guid: 98527380e4cf240dab4f26b92c70444f, type: 3}
  m_Type: 0
  m_PreserveAspect: 0
  m_FillCenter: 1
  m_FillMethod: 4
  m_FillAmount: 1
  m_FillClockwise: 1
  m_FillOrigin: 0
  m_UseSpriteMesh: 0
=======
>>>>>>> 09e9145c
--- !u!1 &7539119537709626164
GameObject:
  m_ObjectHideFlags: 0
  m_CorrespondingSourceObject: {fileID: 0}
  m_PrefabInstance: {fileID: 0}
  m_PrefabAsset: {fileID: 0}
  serializedVersion: 6
  m_Component:
  - component: {fileID: 678636146031537704}
  m_Layer: 5
  m_Name: CardinalPoints
  m_TagString: Untagged
  m_Icon: {fileID: 0}
  m_NavMeshLayer: 0
  m_StaticEditorFlags: 0
  m_IsActive: 1
--- !u!224 &678636146031537704
RectTransform:
  m_ObjectHideFlags: 0
  m_CorrespondingSourceObject: {fileID: 0}
  m_PrefabInstance: {fileID: 0}
  m_PrefabAsset: {fileID: 0}
  m_GameObject: {fileID: 7539119537709626164}
  m_LocalRotation: {x: -0, y: -0, z: -0, w: 1}
  m_LocalPosition: {x: 0, y: 0, z: 0}
  m_LocalScale: {x: 1, y: 1, z: 1}
  m_Children:
  - {fileID: 1408920268143307111}
  - {fileID: 5475586345384182784}
  - {fileID: 3981657320364452485}
  - {fileID: 2334273925772513087}
  - {fileID: 373130721323814901}
  - {fileID: 3596823656428774576}
  - {fileID: 5352573081592215779}
  - {fileID: 3738486534253400336}
  m_Father: {fileID: 487610079711947160}
  m_RootOrder: 1
  m_LocalEulerAnglesHint: {x: 0, y: 0, z: 0}
  m_AnchorMin: {x: 0.5, y: 0.5}
  m_AnchorMax: {x: 0.5, y: 0.5}
  m_AnchoredPosition: {x: 0, y: 24.625172}
  m_SizeDelta: {x: 188, y: 174.6}
  m_Pivot: {x: 0.5, y: 0.5}
--- !u!1 &7809519774151904005
GameObject:
  m_ObjectHideFlags: 0
  m_CorrespondingSourceObject: {fileID: 0}
  m_PrefabInstance: {fileID: 0}
  m_PrefabAsset: {fileID: 0}
  serializedVersion: 6
  m_Component:
  - component: {fileID: 4606684596377076395}
  - component: {fileID: 4952963152666042511}
  - component: {fileID: 1926395908180554681}
  m_Layer: 5
  m_Name: Icon
  m_TagString: Untagged
  m_Icon: {fileID: 0}
  m_NavMeshLayer: 0
  m_StaticEditorFlags: 0
  m_IsActive: 1
--- !u!224 &4606684596377076395
RectTransform:
  m_ObjectHideFlags: 0
  m_CorrespondingSourceObject: {fileID: 0}
  m_PrefabInstance: {fileID: 0}
  m_PrefabAsset: {fileID: 0}
  m_GameObject: {fileID: 7809519774151904005}
  m_LocalRotation: {x: 0, y: 0, z: 0, w: 1}
  m_LocalPosition: {x: 0, y: 0, z: 0}
  m_LocalScale: {x: 1, y: 1, z: 1}
  m_Children: []
  m_Father: {fileID: 5102518553374385288}
  m_RootOrder: 0
  m_LocalEulerAnglesHint: {x: 0, y: 0, z: 0}
  m_AnchorMin: {x: 0, y: 0.5}
  m_AnchorMax: {x: 0, y: 0.5}
  m_AnchoredPosition: {x: 2.800003, y: 0}
  m_SizeDelta: {x: 16, y: 21}
  m_Pivot: {x: 0, y: 0.5}
--- !u!222 &4952963152666042511
CanvasRenderer:
  m_ObjectHideFlags: 0
  m_CorrespondingSourceObject: {fileID: 0}
  m_PrefabInstance: {fileID: 0}
  m_PrefabAsset: {fileID: 0}
  m_GameObject: {fileID: 7809519774151904005}
  m_CullTransparentMesh: 0
--- !u!114 &1926395908180554681
MonoBehaviour:
  m_ObjectHideFlags: 0
  m_CorrespondingSourceObject: {fileID: 0}
  m_PrefabInstance: {fileID: 0}
  m_PrefabAsset: {fileID: 0}
  m_GameObject: {fileID: 7809519774151904005}
  m_Enabled: 1
  m_EditorHideFlags: 0
  m_Script: {fileID: -765806418, guid: f70555f144d8491a825f0804e09c671c, type: 3}
  m_Name: 
  m_EditorClassIdentifier: 
  m_Material: {fileID: 0}
  m_Color: {r: 1, g: 1, b: 1, a: 1}
  m_RaycastTarget: 1
  m_OnCullStateChanged:
    m_PersistentCalls:
      m_Calls: []
    m_TypeName: UnityEngine.UI.MaskableGraphic+CullStateChangedEvent, UnityEngine.UI,
      Version=1.0.0.0, Culture=neutral, PublicKeyToken=null
  m_Sprite: {fileID: 21300000, guid: 912f3de01d9104ef78c3c0b206f32021, type: 3}
  m_Type: 0
  m_PreserveAspect: 1
  m_FillCenter: 1
  m_FillMethod: 4
  m_FillAmount: 1
  m_FillClockwise: 1
  m_FillOrigin: 0
  m_UseSpriteMesh: 0
--- !u!1 &7964506045839736466
GameObject:
  m_ObjectHideFlags: 0
  m_CorrespondingSourceObject: {fileID: 0}
  m_PrefabInstance: {fileID: 0}
  m_PrefabAsset: {fileID: 0}
  serializedVersion: 6
  m_Component:
  - component: {fileID: 7368721439090438775}
  - component: {fileID: 4899902887333415860}
  m_Layer: 5
  m_Name: MinimapViewport
  m_TagString: Untagged
  m_Icon: {fileID: 0}
  m_NavMeshLayer: 0
  m_StaticEditorFlags: 0
  m_IsActive: 1
--- !u!224 &7368721439090438775
RectTransform:
  m_ObjectHideFlags: 0
  m_CorrespondingSourceObject: {fileID: 0}
  m_PrefabInstance: {fileID: 0}
  m_PrefabAsset: {fileID: 0}
  m_GameObject: {fileID: 7964506045839736466}
  m_LocalRotation: {x: -0, y: -0, z: -0, w: 1}
  m_LocalPosition: {x: 0, y: 0, z: 0}
  m_LocalScale: {x: 1, y: 1, z: 1}
  m_Children: []
  m_Father: {fileID: 5111283870554404647}
  m_RootOrder: 1
  m_LocalEulerAnglesHint: {x: 0, y: 0, z: 0}
  m_AnchorMin: {x: 0.5, y: 0.5}
  m_AnchorMax: {x: 0.5, y: 0.5}
  m_AnchoredPosition: {x: 0, y: 0.00098515}
  m_SizeDelta: {x: 180, y: 166.85}
  m_Pivot: {x: 0.5, y: 0.5}
--- !u!222 &4899902887333415860
CanvasRenderer:
  m_ObjectHideFlags: 0
  m_CorrespondingSourceObject: {fileID: 0}
  m_PrefabInstance: {fileID: 0}
  m_PrefabAsset: {fileID: 0}
  m_GameObject: {fileID: 7964506045839736466}
  m_CullTransparentMesh: 0
--- !u!1 &8295293324485087332
GameObject:
  m_ObjectHideFlags: 0
  m_CorrespondingSourceObject: {fileID: 0}
  m_PrefabInstance: {fileID: 0}
  m_PrefabAsset: {fileID: 0}
  serializedVersion: 6
  m_Component:
  - component: {fileID: 6165494736195468146}
  - component: {fileID: 6487920852259818481}
  - component: {fileID: 6154689405669886867}
  m_Layer: 5
  m_Name: Image
  m_TagString: Untagged
  m_Icon: {fileID: 0}
  m_NavMeshLayer: 0
  m_StaticEditorFlags: 0
  m_IsActive: 1
--- !u!224 &6165494736195468146
RectTransform:
  m_ObjectHideFlags: 0
  m_CorrespondingSourceObject: {fileID: 0}
  m_PrefabInstance: {fileID: 0}
  m_PrefabAsset: {fileID: 0}
  m_GameObject: {fileID: 8295293324485087332}
  m_LocalRotation: {x: 0, y: 0, z: 0, w: 1}
  m_LocalPosition: {x: 0, y: 0, z: 0}
  m_LocalScale: {x: 1, y: 1, z: 1}
  m_Children: []
  m_Father: {fileID: 1895396519040239906}
  m_RootOrder: 0
  m_LocalEulerAnglesHint: {x: 0, y: 0, z: 0}
  m_AnchorMin: {x: 0.5, y: 0.5}
  m_AnchorMax: {x: 0.5, y: 0.5}
  m_AnchoredPosition: {x: 0, y: 0}
  m_SizeDelta: {x: 9, y: 21}
  m_Pivot: {x: 0.5, y: 0.5}
--- !u!222 &6487920852259818481
CanvasRenderer:
  m_ObjectHideFlags: 0
  m_CorrespondingSourceObject: {fileID: 0}
  m_PrefabInstance: {fileID: 0}
  m_PrefabAsset: {fileID: 0}
  m_GameObject: {fileID: 8295293324485087332}
  m_CullTransparentMesh: 0
--- !u!114 &6154689405669886867
MonoBehaviour:
  m_ObjectHideFlags: 0
  m_CorrespondingSourceObject: {fileID: 0}
  m_PrefabInstance: {fileID: 0}
  m_PrefabAsset: {fileID: 0}
  m_GameObject: {fileID: 8295293324485087332}
  m_Enabled: 1
  m_EditorHideFlags: 0
  m_Script: {fileID: -765806418, guid: f70555f144d8491a825f0804e09c671c, type: 3}
  m_Name: 
  m_EditorClassIdentifier: 
  m_Material: {fileID: 0}
  m_Color: {r: 1, g: 1, b: 1, a: 1}
  m_RaycastTarget: 1
  m_OnCullStateChanged:
    m_PersistentCalls:
      m_Calls: []
    m_TypeName: UnityEngine.UI.MaskableGraphic+CullStateChangedEvent, UnityEngine.UI,
      Version=1.0.0.0, Culture=neutral, PublicKeyToken=null
  m_Sprite: {fileID: 21300000, guid: a99bea91e517847f79551c8afcf6cc76, type: 3}
  m_Type: 0
  m_PreserveAspect: 0
  m_FillCenter: 1
  m_FillMethod: 4
  m_FillAmount: 1
  m_FillClockwise: 1
  m_FillOrigin: 0
  m_UseSpriteMesh: 0
--- !u!1 &8860376321766175557
GameObject:
  m_ObjectHideFlags: 0
  m_CorrespondingSourceObject: {fileID: 0}
  m_PrefabInstance: {fileID: 0}
  m_PrefabAsset: {fileID: 0}
  serializedVersion: 6
  m_Component:
  - component: {fileID: 1408920268143307111}
  - component: {fileID: 3040695784156793644}
  - component: {fileID: 7829689797655061760}
  m_Layer: 5
  m_Name: ContainerN
  m_TagString: Untagged
  m_Icon: {fileID: 0}
  m_NavMeshLayer: 0
  m_StaticEditorFlags: 0
  m_IsActive: 1
--- !u!224 &1408920268143307111
RectTransform:
  m_ObjectHideFlags: 0
  m_CorrespondingSourceObject: {fileID: 0}
  m_PrefabInstance: {fileID: 0}
  m_PrefabAsset: {fileID: 0}
  m_GameObject: {fileID: 8860376321766175557}
  m_LocalRotation: {x: 0, y: 0, z: -1, w: 0}
  m_LocalPosition: {x: 0, y: 0, z: 0}
  m_LocalScale: {x: 1, y: 1, z: 1}
  m_Children: []
  m_Father: {fileID: 678636146031537704}
  m_RootOrder: 0
  m_LocalEulerAnglesHint: {x: 0, y: 0, z: -180}
  m_AnchorMin: {x: 0.5, y: 0.5}
  m_AnchorMax: {x: 0.5, y: 0.5}
  m_AnchoredPosition: {x: 0, y: 73.1}
  m_SizeDelta: {x: 39.19, y: 20.379}
  m_Pivot: {x: 0.5, y: 0.5}
--- !u!222 &3040695784156793644
CanvasRenderer:
  m_ObjectHideFlags: 0
  m_CorrespondingSourceObject: {fileID: 0}
  m_PrefabInstance: {fileID: 0}
  m_PrefabAsset: {fileID: 0}
  m_GameObject: {fileID: 8860376321766175557}
  m_CullTransparentMesh: 0
--- !u!114 &7829689797655061760
MonoBehaviour:
  m_ObjectHideFlags: 0
  m_CorrespondingSourceObject: {fileID: 0}
  m_PrefabInstance: {fileID: 0}
  m_PrefabAsset: {fileID: 0}
  m_GameObject: {fileID: 8860376321766175557}
  m_Enabled: 1
  m_EditorHideFlags: 0
  m_Script: {fileID: -765806418, guid: f70555f144d8491a825f0804e09c671c, type: 3}
  m_Name: 
  m_EditorClassIdentifier: 
  m_Material: {fileID: 0}
  m_Color: {r: 1, g: 1, b: 1, a: 1}
  m_RaycastTarget: 1
  m_OnCullStateChanged:
    m_PersistentCalls:
      m_Calls: []
    m_TypeName: UnityEngine.UI.MaskableGraphic+CullStateChangedEvent, UnityEngine.UI,
      Version=1.0.0.0, Culture=neutral, PublicKeyToken=null
  m_Sprite: {fileID: 21300000, guid: a4b25e1c90d2f4d6d9ff1a16b4207f5d, type: 3}
  m_Type: 0
  m_PreserveAspect: 1
  m_FillCenter: 1
  m_FillMethod: 4
  m_FillAmount: 1
  m_FillClockwise: 1
  m_FillOrigin: 0
  m_UseSpriteMesh: 0
--- !u!1 &8884046731176849448
GameObject:
  m_ObjectHideFlags: 0
  m_CorrespondingSourceObject: {fileID: 0}
  m_PrefabInstance: {fileID: 0}
  m_PrefabAsset: {fileID: 0}
  serializedVersion: 6
  m_Component:
  - component: {fileID: 5352573081592215779}
  - component: {fileID: 7113059406261620953}
  - component: {fileID: 7168732240822081361}
  m_Layer: 5
  m_Name: E
  m_TagString: Untagged
  m_Icon: {fileID: 0}
  m_NavMeshLayer: 0
  m_StaticEditorFlags: 0
  m_IsActive: 1
--- !u!224 &5352573081592215779
RectTransform:
  m_ObjectHideFlags: 0
  m_CorrespondingSourceObject: {fileID: 0}
  m_PrefabInstance: {fileID: 0}
  m_PrefabAsset: {fileID: 0}
  m_GameObject: {fileID: 8884046731176849448}
  m_LocalRotation: {x: -0, y: -0, z: -0, w: 1}
  m_LocalPosition: {x: 0, y: 0, z: 0}
  m_LocalScale: {x: 1, y: 1, z: 1}
  m_Children: []
  m_Father: {fileID: 678636146031537704}
  m_RootOrder: 6
  m_LocalEulerAnglesHint: {x: 0, y: 0, z: 0}
  m_AnchorMin: {x: 0.5, y: 0.5}
  m_AnchorMax: {x: 0.5, y: 0.5}
  m_AnchoredPosition: {x: 71, y: 10.5}
  m_SizeDelta: {x: 20, y: 20}
  m_Pivot: {x: 0, y: 1}
--- !u!222 &7113059406261620953
CanvasRenderer:
  m_ObjectHideFlags: 0
  m_CorrespondingSourceObject: {fileID: 0}
  m_PrefabInstance: {fileID: 0}
  m_PrefabAsset: {fileID: 0}
  m_GameObject: {fileID: 8884046731176849448}
  m_CullTransparentMesh: 0
--- !u!114 &7168732240822081361
MonoBehaviour:
  m_ObjectHideFlags: 0
  m_CorrespondingSourceObject: {fileID: 0}
  m_PrefabInstance: {fileID: 0}
  m_PrefabAsset: {fileID: 0}
  m_GameObject: {fileID: 8884046731176849448}
  m_Enabled: 1
  m_EditorHideFlags: 0
  m_Script: {fileID: 11500000, guid: f4688fdb7df04437aeb418b961361dc5, type: 3}
  m_Name: 
  m_EditorClassIdentifier: 
  m_Material: {fileID: 0}
  m_Color: {r: 1, g: 1, b: 1, a: 1}
  m_RaycastTarget: 1
  m_OnCullStateChanged:
    m_PersistentCalls:
      m_Calls: []
    m_TypeName: UnityEngine.UI.MaskableGraphic+CullStateChangedEvent, UnityEngine.UI,
      Version=1.0.0.0, Culture=neutral, PublicKeyToken=null
  m_text: E
  m_isRightToLeft: 0
  m_fontAsset: {fileID: 11400000, guid: 26b03903800224f718b64e9afbc91b61, type: 2}
  m_sharedMaterial: {fileID: 2100000, guid: 7dfa1f6019e8840a797a48955651317e, type: 2}
  m_fontSharedMaterials: []
  m_fontMaterial: {fileID: 0}
  m_fontMaterials: []
  m_fontColor32:
    serializedVersion: 2
    rgba: 4293651435
  m_fontColor: {r: 0.9245283, g: 0.9245283, b: 0.9245283, a: 1}
  m_enableVertexGradient: 0
  m_colorMode: 3
  m_fontColorGradient:
    topLeft: {r: 1, g: 1, b: 1, a: 1}
    topRight: {r: 1, g: 1, b: 1, a: 1}
    bottomLeft: {r: 1, g: 1, b: 1, a: 1}
    bottomRight: {r: 1, g: 1, b: 1, a: 1}
  m_fontColorGradientPreset: {fileID: 0}
  m_spriteAsset: {fileID: 0}
  m_tintAllSprites: 0
  m_overrideHtmlColors: 0
  m_faceColor:
    serializedVersion: 2
    rgba: 4294967295
  m_outlineColor:
    serializedVersion: 2
    rgba: 4278190080
  m_fontSize: 13
  m_fontSizeBase: 11
  m_fontWeight: 400
  m_enableAutoSizing: 1
  m_fontSizeMin: 8
  m_fontSizeMax: 13
  m_fontStyle: 0
  m_textAlignment: 514
  m_characterSpacing: -1
  m_wordSpacing: 0
  m_lineSpacing: -10
  m_lineSpacingMax: 0
  m_paragraphSpacing: 0
  m_charWidthMaxAdj: 0
  m_enableWordWrapping: 1
  m_wordWrappingRatios: 0.4
  m_overflowMode: 0
  m_firstOverflowCharacterIndex: -1
  m_linkedTextComponent: {fileID: 0}
  m_isLinkedTextComponent: 0
  m_isTextTruncated: 0
  m_enableKerning: 1
  m_enableExtraPadding: 0
  checkPaddingRequired: 0
  m_isRichText: 1
  m_parseCtrlCharacters: 1
  m_isOrthographic: 1
  m_isCullingEnabled: 0
  m_ignoreRectMaskCulling: 0
  m_ignoreCulling: 1
  m_horizontalMapping: 0
  m_verticalMapping: 0
  m_uvLineOffset: 0
  m_geometrySortingOrder: 0
  m_VertexBufferAutoSizeReduction: 1
  m_firstVisibleCharacter: 0
  m_useMaxVisibleDescender: 1
  m_pageToDisplay: 1
  m_margin: {x: 0, y: 0, z: 0, w: -0.6177659}
  m_textInfo:
    textComponent: {fileID: 7168732240822081361}
    characterCount: 1
    spriteCount: 0
    spaceCount: 0
    wordCount: 1
    linkCount: 0
    lineCount: 1
    pageCount: 1
    materialCount: 1
  m_isUsingLegacyAnimationComponent: 0
  m_isVolumetricText: 0
  m_spriteAnimator: {fileID: 0}
  m_hasFontAssetChanged: 0
  m_subTextObjects:
  - {fileID: 0}
  - {fileID: 0}
  - {fileID: 0}
  - {fileID: 0}
  - {fileID: 0}
  - {fileID: 0}
  - {fileID: 0}
  - {fileID: 0}
  m_baseMaterial: {fileID: 0}
  m_maskOffset: {x: 0, y: 0, z: 0, w: 0}
--- !u!1 &9172043143630568996
GameObject:
  m_ObjectHideFlags: 0
  m_CorrespondingSourceObject: {fileID: 0}
  m_PrefabInstance: {fileID: 0}
  m_PrefabAsset: {fileID: 0}
  serializedVersion: 6
  m_Component:
  - component: {fileID: 6627286263927405617}
  m_Layer: 5
  m_Name: MinimapOptionsPanel
  m_TagString: Untagged
  m_Icon: {fileID: 0}
  m_NavMeshLayer: 0
  m_StaticEditorFlags: 0
  m_IsActive: 1
--- !u!224 &6627286263927405617
RectTransform:
  m_ObjectHideFlags: 0
  m_CorrespondingSourceObject: {fileID: 0}
  m_PrefabInstance: {fileID: 0}
  m_PrefabAsset: {fileID: 0}
  m_GameObject: {fileID: 9172043143630568996}
  m_LocalRotation: {x: 0, y: 0, z: 0, w: 1}
  m_LocalPosition: {x: 0, y: 0, z: 0}
  m_LocalScale: {x: 1, y: 1, z: 1}
  m_Children:
  - {fileID: 8053679996659278384}
  - {fileID: 5102518553374385288}
  - {fileID: 1780738621417842016}
  m_Father: {fileID: 6238993295414465396}
  m_RootOrder: 1
  m_LocalEulerAnglesHint: {x: 0, y: 0, z: 0}
  m_AnchorMin: {x: 0, y: 1}
  m_AnchorMax: {x: 0, y: 1}
  m_AnchoredPosition: {x: 201.8, y: -158.5}
  m_SizeDelta: {x: 188, y: 114}
  m_Pivot: {x: 0, y: 1}
--- !u!1001 &8743489653769918424
PrefabInstance:
  m_ObjectHideFlags: 0
  serializedVersion: 2
  m_Modification:
    m_TransformParent: {fileID: 1347496358759656025}
    m_Modifications:
    - target: {fileID: 2708201484279548439, guid: d9dce1d29f77362429e9a3bdf98b238a,
        type: 3}
      propertyPath: m_Name
      value: Map Renderer
      objectReference: {fileID: 0}
    - target: {fileID: 2708201484279548439, guid: d9dce1d29f77362429e9a3bdf98b238a,
        type: 3}
      propertyPath: m_IsActive
      value: 1
      objectReference: {fileID: 0}
    - target: {fileID: 6584822353056061070, guid: d9dce1d29f77362429e9a3bdf98b238a,
        type: 3}
      propertyPath: m_LocalPosition.x
      value: 0
      objectReference: {fileID: 0}
    - target: {fileID: 6584822353056061070, guid: d9dce1d29f77362429e9a3bdf98b238a,
        type: 3}
      propertyPath: m_LocalPosition.y
      value: 0
      objectReference: {fileID: 0}
    - target: {fileID: 6584822353056061070, guid: d9dce1d29f77362429e9a3bdf98b238a,
        type: 3}
      propertyPath: m_LocalPosition.z
      value: 0
      objectReference: {fileID: 0}
    - target: {fileID: 6584822353056061070, guid: d9dce1d29f77362429e9a3bdf98b238a,
        type: 3}
      propertyPath: m_LocalRotation.x
      value: -0
      objectReference: {fileID: 0}
    - target: {fileID: 6584822353056061070, guid: d9dce1d29f77362429e9a3bdf98b238a,
        type: 3}
      propertyPath: m_LocalRotation.y
      value: -0
      objectReference: {fileID: 0}
    - target: {fileID: 6584822353056061070, guid: d9dce1d29f77362429e9a3bdf98b238a,
        type: 3}
      propertyPath: m_LocalRotation.z
      value: -0
      objectReference: {fileID: 0}
    - target: {fileID: 6584822353056061070, guid: d9dce1d29f77362429e9a3bdf98b238a,
        type: 3}
      propertyPath: m_LocalRotation.w
      value: 1
      objectReference: {fileID: 0}
    - target: {fileID: 6584822353056061070, guid: d9dce1d29f77362429e9a3bdf98b238a,
        type: 3}
      propertyPath: m_RootOrder
      value: 0
      objectReference: {fileID: 0}
    - target: {fileID: 6584822353056061070, guid: d9dce1d29f77362429e9a3bdf98b238a,
        type: 3}
      propertyPath: m_LocalEulerAnglesHint.x
      value: 0
      objectReference: {fileID: 0}
    - target: {fileID: 6584822353056061070, guid: d9dce1d29f77362429e9a3bdf98b238a,
        type: 3}
      propertyPath: m_LocalEulerAnglesHint.y
      value: 0
      objectReference: {fileID: 0}
    - target: {fileID: 6584822353056061070, guid: d9dce1d29f77362429e9a3bdf98b238a,
        type: 3}
      propertyPath: m_LocalEulerAnglesHint.z
      value: 0
      objectReference: {fileID: 0}
    - target: {fileID: 6584822353056061070, guid: d9dce1d29f77362429e9a3bdf98b238a,
        type: 3}
      propertyPath: m_AnchoredPosition.x
      value: 783.6565
      objectReference: {fileID: 0}
    - target: {fileID: 6584822353056061070, guid: d9dce1d29f77362429e9a3bdf98b238a,
        type: 3}
      propertyPath: m_AnchoredPosition.y
      value: -279.40005
      objectReference: {fileID: 0}
    - target: {fileID: 6584822353056061070, guid: d9dce1d29f77362429e9a3bdf98b238a,
        type: 3}
      propertyPath: m_SizeDelta.x
      value: 1020
      objectReference: {fileID: 0}
    - target: {fileID: 6584822353056061070, guid: d9dce1d29f77362429e9a3bdf98b238a,
        type: 3}
      propertyPath: m_SizeDelta.y
      value: 574
      objectReference: {fileID: 0}
    - target: {fileID: 6584822353056061070, guid: d9dce1d29f77362429e9a3bdf98b238a,
        type: 3}
      propertyPath: m_AnchorMin.x
      value: 0
      objectReference: {fileID: 0}
    - target: {fileID: 6584822353056061070, guid: d9dce1d29f77362429e9a3bdf98b238a,
        type: 3}
      propertyPath: m_AnchorMin.y
      value: 0
      objectReference: {fileID: 0}
    - target: {fileID: 6584822353056061070, guid: d9dce1d29f77362429e9a3bdf98b238a,
        type: 3}
      propertyPath: m_AnchorMax.x
      value: 0
      objectReference: {fileID: 0}
    - target: {fileID: 6584822353056061070, guid: d9dce1d29f77362429e9a3bdf98b238a,
        type: 3}
      propertyPath: m_AnchorMax.y
      value: 0
      objectReference: {fileID: 0}
    - target: {fileID: 6584822353056061070, guid: d9dce1d29f77362429e9a3bdf98b238a,
        type: 3}
      propertyPath: m_Pivot.x
      value: 0.5
      objectReference: {fileID: 0}
    - target: {fileID: 6584822353056061070, guid: d9dce1d29f77362429e9a3bdf98b238a,
        type: 3}
      propertyPath: m_Pivot.y
      value: 0.5
      objectReference: {fileID: 0}
    - target: {fileID: 6584822353056061070, guid: d9dce1d29f77362429e9a3bdf98b238a,
        type: 3}
      propertyPath: m_LocalScale.x
      value: 1.5679442
      objectReference: {fileID: 0}
    - target: {fileID: 6584822353056061070, guid: d9dce1d29f77362429e9a3bdf98b238a,
        type: 3}
      propertyPath: m_LocalScale.y
      value: 1.5679442
      objectReference: {fileID: 0}
    - target: {fileID: 6584822353056061070, guid: d9dce1d29f77362429e9a3bdf98b238a,
        type: 3}
      propertyPath: m_LocalScale.z
      value: 1.5679442
      objectReference: {fileID: 0}
    m_RemovedComponents: []
  m_SourcePrefab: {fileID: 100100000, guid: d9dce1d29f77362429e9a3bdf98b238a, type: 3}
--- !u!224 &2465404725327495510 stripped
RectTransform:
  m_CorrespondingSourceObject: {fileID: 6584822353056061070, guid: d9dce1d29f77362429e9a3bdf98b238a,
    type: 3}
  m_PrefabInstance: {fileID: 8743489653769918424}
  m_PrefabAsset: {fileID: 0}<|MERGE_RESOLUTION|>--- conflicted
+++ resolved
@@ -75,8 +75,6 @@
   m_FillOrigin: 0
   m_UseSpriteMesh: 0
 --- !u!1 &277964728558783590
-<<<<<<< HEAD
-=======
 GameObject:
   m_ObjectHideFlags: 0
   m_CorrespondingSourceObject: {fileID: 0}
@@ -391,7 +389,6 @@
   m_baseMaterial: {fileID: 0}
   m_maskOffset: {x: 0, y: 0, z: 0, w: 0}
 --- !u!1 &1136488803095588987
->>>>>>> 09e9145c
 GameObject:
   m_ObjectHideFlags: 0
   m_CorrespondingSourceObject: {fileID: 0}
@@ -580,21 +577,12 @@
   m_Father: {fileID: 678636146031537704}
   m_RootOrder: 4
   m_LocalEulerAnglesHint: {x: 0, y: 0, z: 0}
-<<<<<<< HEAD
-  m_AnchorMin: {x: 0.5, y: 0.5}
-  m_AnchorMax: {x: 0.5, y: 0.5}
-  m_AnchoredPosition: {x: -10, y: 84.3}
-  m_SizeDelta: {x: 20, y: 20}
-  m_Pivot: {x: 0, y: 1}
---- !u!222 &2458042037813602936
-=======
   m_AnchorMin: {x: 1, y: 0.5}
   m_AnchorMax: {x: 1, y: 0.5}
   m_AnchoredPosition: {x: -10, y: 0}
   m_SizeDelta: {x: 0, y: 0}
   m_Pivot: {x: 1, y: 0.5}
 --- !u!222 &3774863987792430947
->>>>>>> 09e9145c
 CanvasRenderer:
   m_ObjectHideFlags: 0
   m_CorrespondingSourceObject: {fileID: 0}
@@ -1696,18 +1684,6 @@
   m_LocalRotation: {x: 0, y: 0, z: 0, w: 1}
   m_LocalPosition: {x: 0, y: 0, z: 0}
   m_LocalScale: {x: 1, y: 1, z: 1}
-<<<<<<< HEAD
-  m_Children: []
-  m_Father: {fileID: 678636146031537704}
-  m_RootOrder: 2
-  m_LocalEulerAnglesHint: {x: 0, y: 0, z: 0}
-  m_AnchorMin: {x: 0.5, y: 0.5}
-  m_AnchorMax: {x: 0.5, y: 0.5}
-  m_AnchoredPosition: {x: 0, y: -73.6}
-  m_SizeDelta: {x: 39.19, y: 20.379}
-  m_Pivot: {x: 0.5, y: 0.5}
---- !u!222 &1633463829646067518
-=======
   m_Children:
   - {fileID: 5111283870554404647}
   - {fileID: 678636146031537704}
@@ -1722,7 +1698,6 @@
   m_SizeDelta: {x: 200, y: 207}
   m_Pivot: {x: 0, y: 1}
 --- !u!222 &1110629050973134691
->>>>>>> 09e9145c
 CanvasRenderer:
   m_ObjectHideFlags: 0
   m_CorrespondingSourceObject: {fileID: 0}
@@ -1730,40 +1705,7 @@
   m_PrefabAsset: {fileID: 0}
   m_GameObject: {fileID: 3427668283841606988}
   m_CullTransparentMesh: 0
-<<<<<<< HEAD
---- !u!114 &7924731855074672282
-MonoBehaviour:
-  m_ObjectHideFlags: 0
-  m_CorrespondingSourceObject: {fileID: 0}
-  m_PrefabInstance: {fileID: 0}
-  m_PrefabAsset: {fileID: 0}
-  m_GameObject: {fileID: 3427668283841606988}
-  m_Enabled: 1
-  m_EditorHideFlags: 0
-  m_Script: {fileID: -765806418, guid: f70555f144d8491a825f0804e09c671c, type: 3}
-  m_Name: 
-  m_EditorClassIdentifier: 
-  m_Material: {fileID: 0}
-  m_Color: {r: 1, g: 1, b: 1, a: 1}
-  m_RaycastTarget: 1
-  m_OnCullStateChanged:
-    m_PersistentCalls:
-      m_Calls: []
-    m_TypeName: UnityEngine.UI.MaskableGraphic+CullStateChangedEvent, UnityEngine.UI,
-      Version=1.0.0.0, Culture=neutral, PublicKeyToken=null
-  m_Sprite: {fileID: 21300000, guid: a4b25e1c90d2f4d6d9ff1a16b4207f5d, type: 3}
-  m_Type: 0
-  m_PreserveAspect: 1
-  m_FillCenter: 1
-  m_FillMethod: 4
-  m_FillAmount: 1
-  m_FillClockwise: 1
-  m_FillOrigin: 0
-  m_UseSpriteMesh: 0
---- !u!1 &3473538830175511804
-=======
 --- !u!1 &3062987871275626184
->>>>>>> 09e9145c
 GameObject:
   m_ObjectHideFlags: 0
   m_CorrespondingSourceObject: {fileID: 0}
@@ -1948,20 +1890,6 @@
   m_LocalRotation: {x: 0, y: 0, z: 0, w: 1}
   m_LocalPosition: {x: 0, y: 0, z: 0}
   m_LocalScale: {x: 1, y: 1, z: 1}
-<<<<<<< HEAD
-  m_Children:
-  - {fileID: 3700941611222750568}
-  - {fileID: 1895396519040239906}
-  m_Father: {fileID: 487610079711947160}
-  m_RootOrder: 4
-  m_LocalEulerAnglesHint: {x: 0, y: 0, z: 0}
-  m_AnchorMin: {x: 0, y: 0}
-  m_AnchorMax: {x: 1, y: 0}
-  m_AnchoredPosition: {x: 0, y: -4.800003}
-  m_SizeDelta: {x: -16.84, y: 48}
-  m_Pivot: {x: 0.5, y: 0}
---- !u!222 &2099690093700311146
-=======
   m_Children: []
   m_Father: {fileID: 678636146031537704}
   m_RootOrder: 2
@@ -1972,7 +1900,6 @@
   m_SizeDelta: {x: 39.19, y: 20.379}
   m_Pivot: {x: 0.5, y: 0.5}
 --- !u!222 &1633463829646067518
->>>>>>> 09e9145c
 CanvasRenderer:
   m_ObjectHideFlags: 0
   m_CorrespondingSourceObject: {fileID: 0}
@@ -1993,19 +1920,13 @@
   m_Name: 
   m_EditorClassIdentifier: 
   m_Material: {fileID: 0}
-<<<<<<< HEAD
-  m_Color: {r: 0, g: 0, b: 0, a: 0.50980395}
-=======
   m_Color: {r: 1, g: 1, b: 1, a: 1}
->>>>>>> 09e9145c
   m_RaycastTarget: 1
   m_OnCullStateChanged:
     m_PersistentCalls:
       m_Calls: []
     m_TypeName: UnityEngine.UI.MaskableGraphic+CullStateChangedEvent, UnityEngine.UI,
       Version=1.0.0.0, Culture=neutral, PublicKeyToken=null
-<<<<<<< HEAD
-=======
   m_Sprite: {fileID: 21300000, guid: a4b25e1c90d2f4d6d9ff1a16b4207f5d, type: 3}
   m_Type: 0
   m_PreserveAspect: 1
@@ -2240,7 +2161,6 @@
       m_Calls: []
     m_TypeName: UnityEngine.UI.MaskableGraphic+CullStateChangedEvent, UnityEngine.UI,
       Version=1.0.0.0, Culture=neutral, PublicKeyToken=null
->>>>>>> 09e9145c
   m_Sprite: {fileID: 21300000, guid: 0bc6999e903a6477e99298afb1b1dc8b, type: 3}
   m_Type: 1
   m_PreserveAspect: 0
@@ -2438,8 +2358,6 @@
   m_PrefabAsset: {fileID: 0}
   m_GameObject: {fileID: 4286727768197816336}
   m_Enabled: 1
-<<<<<<< HEAD
-=======
   m_Alpha: 0.2
   m_Interactable: 0
   m_BlocksRaycasts: 1
@@ -2497,7 +2415,6 @@
   m_PrefabAsset: {fileID: 0}
   m_GameObject: {fileID: 4286727768197816336}
   m_Enabled: 1
->>>>>>> 09e9145c
   m_EditorHideFlags: 0
   m_Script: {fileID: -765806418, guid: f70555f144d8491a825f0804e09c671c, type: 3}
   m_Name: 
@@ -2533,11 +2450,8 @@
   - component: {fileID: 8278114066472325544}
   - component: {fileID: 2859839270417482854}
   - component: {fileID: 269540385008896160}
-<<<<<<< HEAD
-=======
   - component: {fileID: 2940456320096999484}
   - component: {fileID: 5339787396754724817}
->>>>>>> 09e9145c
   m_Layer: 5
   m_Name: MinimapHUD
   m_TagString: Untagged
@@ -2655,8 +2569,6 @@
   m_PrefabAsset: {fileID: 0}
   m_GameObject: {fileID: 4525154057530514719}
   m_CullTransparentMesh: 0
-<<<<<<< HEAD
-=======
 --- !u!225 &2940456320096999484
 CanvasGroup:
   m_ObjectHideFlags: 0
@@ -2681,7 +2593,6 @@
   m_Script: {fileID: 11500000, guid: 30cedd7c5f8c0064e98640b29b2156a5, type: 3}
   m_Name: 
   m_EditorClassIdentifier: 
->>>>>>> 09e9145c
 --- !u!1 &4665053653492846095
 GameObject:
   m_ObjectHideFlags: 0
@@ -3270,11 +3181,7 @@
   m_LocalScale: {x: 1, y: 1, z: 1}
   m_Children: []
   m_Father: {fileID: 487610079711947160}
-<<<<<<< HEAD
-  m_RootOrder: 3
-=======
   m_RootOrder: 2
->>>>>>> 09e9145c
   m_LocalEulerAnglesHint: {x: 0, y: 0, z: 0}
   m_AnchorMin: {x: 0, y: 0}
   m_AnchorMax: {x: 1, y: 1}
@@ -3453,84 +3360,6 @@
   m_Interactable: 0
   m_BlocksRaycasts: 1
   m_IgnoreParentGroups: 0
-<<<<<<< HEAD
---- !u!1 &7335382671571132329
-GameObject:
-  m_ObjectHideFlags: 0
-  m_CorrespondingSourceObject: {fileID: 0}
-  m_PrefabInstance: {fileID: 0}
-  m_PrefabAsset: {fileID: 0}
-  serializedVersion: 6
-  m_Component:
-  - component: {fileID: 1194683057152751126}
-  - component: {fileID: 5920345121912150120}
-  - component: {fileID: 12883800637316214}
-  m_Layer: 5
-  m_Name: HotKey
-  m_TagString: Untagged
-  m_Icon: {fileID: 0}
-  m_NavMeshLayer: 0
-  m_StaticEditorFlags: 0
-  m_IsActive: 1
---- !u!224 &1194683057152751126
-RectTransform:
-  m_ObjectHideFlags: 0
-  m_CorrespondingSourceObject: {fileID: 0}
-  m_PrefabInstance: {fileID: 0}
-  m_PrefabAsset: {fileID: 0}
-  m_GameObject: {fileID: 7335382671571132329}
-  m_LocalRotation: {x: -0, y: -0, z: -0, w: 1}
-  m_LocalPosition: {x: 0, y: 0, z: 0}
-  m_LocalScale: {x: 1, y: 1, z: 1}
-  m_Children:
-  - {fileID: 2963261468966922600}
-  m_Father: {fileID: 487610079711947160}
-  m_RootOrder: 2
-  m_LocalEulerAnglesHint: {x: 0, y: 0, z: 0}
-  m_AnchorMin: {x: 0.5, y: 0.5}
-  m_AnchorMax: {x: 0.5, y: 0.5}
-  m_AnchoredPosition: {x: 78.7, y: -47.2}
-  m_SizeDelta: {x: 16, y: 16}
-  m_Pivot: {x: 0.5, y: 0.5}
---- !u!222 &5920345121912150120
-CanvasRenderer:
-  m_ObjectHideFlags: 0
-  m_CorrespondingSourceObject: {fileID: 0}
-  m_PrefabInstance: {fileID: 0}
-  m_PrefabAsset: {fileID: 0}
-  m_GameObject: {fileID: 7335382671571132329}
-  m_CullTransparentMesh: 0
---- !u!114 &12883800637316214
-MonoBehaviour:
-  m_ObjectHideFlags: 0
-  m_CorrespondingSourceObject: {fileID: 0}
-  m_PrefabInstance: {fileID: 0}
-  m_PrefabAsset: {fileID: 0}
-  m_GameObject: {fileID: 7335382671571132329}
-  m_Enabled: 1
-  m_EditorHideFlags: 0
-  m_Script: {fileID: -765806418, guid: f70555f144d8491a825f0804e09c671c, type: 3}
-  m_Name: 
-  m_EditorClassIdentifier: 
-  m_Material: {fileID: 0}
-  m_Color: {r: 1, g: 1, b: 1, a: 1}
-  m_RaycastTarget: 1
-  m_OnCullStateChanged:
-    m_PersistentCalls:
-      m_Calls: []
-    m_TypeName: UnityEngine.UI.MaskableGraphic+CullStateChangedEvent, UnityEngine.UI,
-      Version=1.0.0.0, Culture=neutral, PublicKeyToken=null
-  m_Sprite: {fileID: 21300000, guid: 98527380e4cf240dab4f26b92c70444f, type: 3}
-  m_Type: 0
-  m_PreserveAspect: 0
-  m_FillCenter: 1
-  m_FillMethod: 4
-  m_FillAmount: 1
-  m_FillClockwise: 1
-  m_FillOrigin: 0
-  m_UseSpriteMesh: 0
-=======
->>>>>>> 09e9145c
 --- !u!1 &7539119537709626164
 GameObject:
   m_ObjectHideFlags: 0
