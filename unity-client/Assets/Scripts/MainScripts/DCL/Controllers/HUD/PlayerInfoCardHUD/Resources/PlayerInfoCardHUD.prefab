--- conflicted
+++ resolved
@@ -1316,30 +1316,17 @@
   m_LocalPosition: {x: 0, y: 0, z: 0}
   m_LocalScale: {x: 1, y: 1, z: 1}
   m_Children:
-<<<<<<< HEAD
-  - {fileID: 3397342442721626960}
-  m_Father: {fileID: 2054052090630472336}
-=======
   - {fileID: 2054052089085003672}
   m_Father: {fileID: 2054052090892338846}
->>>>>>> 09e9145c
   m_RootOrder: 0
   m_LocalEulerAnglesHint: {x: 0, y: 0, z: 0}
   m_AnchorMin: {x: 0, y: 0}
   m_AnchorMax: {x: 1, y: 1}
-<<<<<<< HEAD
-  m_AnchoredPosition: {x: -23, y: -20}
-  m_SizeDelta: {x: 24, y: 24}
-  m_Pivot: {x: 0.5, y: 0.5}
---- !u!222 &2054052090560482883
-CanvasRenderer:
-=======
   m_AnchoredPosition: {x: 0, y: -14.44}
   m_SizeDelta: {x: 0, y: -12.64}
   m_Pivot: {x: 0, y: 1}
 --- !u!114 &2054052089379211035
 MonoBehaviour:
->>>>>>> 09e9145c
   m_ObjectHideFlags: 0
   m_CorrespondingSourceObject: {fileID: 0}
   m_PrefabInstance: {fileID: 0}
@@ -3293,22 +3280,14 @@
   m_Name: 
   m_EditorClassIdentifier: 
   m_Material: {fileID: 0}
-<<<<<<< HEAD
-  m_Color: {r: 0.9528302, g: 0.9528302, b: 0.9528302, a: 1}
-=======
   m_Color: {r: 1, g: 1, b: 1, a: 1}
->>>>>>> 09e9145c
   m_RaycastTarget: 1
   m_OnCullStateChanged:
     m_PersistentCalls:
       m_Calls: []
     m_TypeName: UnityEngine.UI.MaskableGraphic+CullStateChangedEvent, UnityEngine.UI,
       Version=1.0.0.0, Culture=neutral, PublicKeyToken=null
-<<<<<<< HEAD
-  m_Sprite: {fileID: 21300000, guid: e36f3569fbdef4c609c33f7a1cebace5, type: 3}
-=======
   m_Sprite: {fileID: 21300000, guid: 6c9da2cade77947d3bc10b1ad5c4f532, type: 3}
->>>>>>> 09e9145c
   m_Type: 0
   m_PreserveAspect: 0
   m_FillCenter: 1
@@ -3532,12 +3511,6 @@
   m_Script: {fileID: 11500000, guid: f4688fdb7df04437aeb418b961361dc5, type: 3}
   m_Name: 
   m_EditorClassIdentifier: 
-<<<<<<< HEAD
-  targetRectTransform: {fileID: 2054052090560482886}
-  hoverScale: 1.05
-  normalScale: 1
---- !u!1 &2054052090630472337
-=======
   m_Material: {fileID: 0}
   m_Color: {r: 1, g: 1, b: 1, a: 1}
   m_RaycastTarget: 1
@@ -3640,7 +3613,6 @@
   m_baseMaterial: {fileID: 0}
   m_maskOffset: {x: 0, y: 0, z: 0, w: 0}
 --- !u!1 &3366505611402916452
->>>>>>> 09e9145c
 GameObject:
   m_ObjectHideFlags: 0
   m_CorrespondingSourceObject: {fileID: 0}
@@ -4575,11 +4547,7 @@
   - {fileID: 0}
   m_baseMaterial: {fileID: 0}
   m_maskOffset: {x: 0, y: 0, z: 0, w: 0}
-<<<<<<< HEAD
---- !u!1 &3366505611402916452
-=======
 --- !u!1 &5332427801049200702
->>>>>>> 09e9145c
 GameObject:
   m_ObjectHideFlags: 0
   m_CorrespondingSourceObject: {fileID: 0}
@@ -4587,13 +4555,6 @@
   m_PrefabAsset: {fileID: 0}
   serializedVersion: 6
   m_Component:
-<<<<<<< HEAD
-  - component: {fileID: 3397342442721626960}
-  - component: {fileID: 5316680331414190936}
-  - component: {fileID: 3124544573617561548}
-  m_Layer: 5
-  m_Name: Image
-=======
   - component: {fileID: 4910568444443471169}
   - component: {fileID: 7940745148068168147}
   - component: {fileID: 485573182697832479}
@@ -4602,38 +4563,17 @@
   - component: {fileID: 6277624246107896268}
   m_Layer: 20
   m_Name: TradeToggle
->>>>>>> 09e9145c
   m_TagString: Untagged
   m_Icon: {fileID: 0}
   m_NavMeshLayer: 0
   m_StaticEditorFlags: 0
   m_IsActive: 1
-<<<<<<< HEAD
---- !u!224 &3397342442721626960
-=======
 --- !u!224 &4910568444443471169
->>>>>>> 09e9145c
 RectTransform:
   m_ObjectHideFlags: 0
   m_CorrespondingSourceObject: {fileID: 0}
   m_PrefabInstance: {fileID: 0}
   m_PrefabAsset: {fileID: 0}
-<<<<<<< HEAD
-  m_GameObject: {fileID: 3366505611402916452}
-  m_LocalRotation: {x: 0, y: 0, z: 0, w: 1}
-  m_LocalPosition: {x: 0, y: 0, z: 0}
-  m_LocalScale: {x: 1, y: 1, z: 1}
-  m_Children: []
-  m_Father: {fileID: 2054052090560482886}
-  m_RootOrder: 0
-  m_LocalEulerAnglesHint: {x: 0, y: 0, z: 0}
-  m_AnchorMin: {x: 0, y: 0}
-  m_AnchorMax: {x: 1, y: 1}
-  m_AnchoredPosition: {x: 0, y: 0}
-  m_SizeDelta: {x: -12, y: -12}
-  m_Pivot: {x: 0.5, y: 0.5}
---- !u!222 &5316680331414190936
-=======
   m_GameObject: {fileID: 5332427801049200702}
   m_LocalRotation: {x: 0, y: 0, z: 0, w: 1}
   m_LocalPosition: {x: 0, y: 0, z: 0}
@@ -4652,52 +4592,19 @@
   m_SizeDelta: {x: 74.2, y: 46}
   m_Pivot: {x: 0.5, y: 0.5}
 --- !u!222 &7940745148068168147
->>>>>>> 09e9145c
 CanvasRenderer:
   m_ObjectHideFlags: 0
   m_CorrespondingSourceObject: {fileID: 0}
   m_PrefabInstance: {fileID: 0}
   m_PrefabAsset: {fileID: 0}
-<<<<<<< HEAD
-  m_GameObject: {fileID: 3366505611402916452}
-  m_CullTransparentMesh: 0
---- !u!114 &3124544573617561548
-=======
   m_GameObject: {fileID: 5332427801049200702}
   m_CullTransparentMesh: 0
 --- !u!114 &485573182697832479
->>>>>>> 09e9145c
-MonoBehaviour:
-  m_ObjectHideFlags: 0
-  m_CorrespondingSourceObject: {fileID: 0}
-  m_PrefabInstance: {fileID: 0}
-  m_PrefabAsset: {fileID: 0}
-<<<<<<< HEAD
-  m_GameObject: {fileID: 3366505611402916452}
-  m_Enabled: 1
-  m_EditorHideFlags: 0
-  m_Script: {fileID: -765806418, guid: f70555f144d8491a825f0804e09c671c, type: 3}
-  m_Name: 
-  m_EditorClassIdentifier: 
-  m_Material: {fileID: 0}
-  m_Color: {r: 0, g: 0, b: 0, a: 1}
-  m_RaycastTarget: 1
-  m_OnCullStateChanged:
-    m_PersistentCalls:
-      m_Calls: []
-    m_TypeName: UnityEngine.UI.MaskableGraphic+CullStateChangedEvent, UnityEngine.UI,
-      Version=1.0.0.0, Culture=neutral, PublicKeyToken=null
-  m_Sprite: {fileID: 21300000, guid: 851b72df6e5bd4b91a42eb20ae6323f0, type: 3}
-  m_Type: 0
-  m_PreserveAspect: 0
-  m_FillCenter: 1
-  m_FillMethod: 4
-  m_FillAmount: 1
-  m_FillClockwise: 1
-  m_FillOrigin: 0
-  m_UseSpriteMesh: 0
---- !u!1 &3806944870265544915
-=======
+MonoBehaviour:
+  m_ObjectHideFlags: 0
+  m_CorrespondingSourceObject: {fileID: 0}
+  m_PrefabInstance: {fileID: 0}
+  m_PrefabAsset: {fileID: 0}
   m_GameObject: {fileID: 5332427801049200702}
   m_Enabled: 1
   m_EditorHideFlags: 0
@@ -4787,7 +4694,6 @@
   onColor: {r: 1, g: 0.07058824, b: 0.38431373, a: 1}
   offColor: {r: 1, g: 0.07058824, b: 0.38431373, a: 0}
 --- !u!1 &5610696480820155045
->>>>>>> 09e9145c
 GameObject:
   m_ObjectHideFlags: 0
   m_CorrespondingSourceObject: {fileID: 0}
