using System;
using DCL.Helpers;
using UnityEngine;
using UnityEngine.Networking;
using UnityEngine.UI;

internal class BaseCellView : MonoBehaviour
{
    [SerializeField] Image thumbnailImage;
    [SerializeField] GameObject loadingSpinner;
    [SerializeField] Sprite errorThumbnail;

    public event Action<Sprite> OnThumbnailFetched;

    UnityWebRequest thumbnailRequest = null;
    Texture2D thumbnailTexture;
    Sprite thumbnail;

    public void FetchThumbnail(string url, Action onFetchFail)
    {
        if (thumbnail)
        {
            OnThumbnailFetched?.Invoke(thumbnail);
        }
        else if (string.IsNullOrEmpty(url))
        {
            onFetchFail?.Invoke();
        }
        else if (thumbnailRequest == null)
        {
            thumbnailImage.sprite = null;

            thumbnailRequest = UnityWebRequestTexture.GetTexture(url);
            UnityWebRequestAsyncOperation op = thumbnailRequest.SendWebRequest();
            op.completed += (_) =>
            {
                if (thumbnailRequest == null)
                    return;

                bool success = thumbnailRequest.WebRequestSucceded();
                if (success)
                {
                    thumbnailTexture = ((DownloadHandlerTexture)thumbnailRequest.downloadHandler).texture;
                    thumbnailTexture.Compress(false);
                    var thumbnailSprite = Sprite.Create(thumbnailTexture, new Rect(0, 0, thumbnailTexture.width, thumbnailTexture.height), Vector2.zero);
                    SetThumbnail(thumbnailSprite);
                }

                thumbnailRequest.Dispose();
                thumbnailRequest = null;

<<<<<<< HEAD
                if (!success)
                {
                    Debug.Log($"Error downloading: {url}");
                    onFetchFail?.Invoke();
                }
=======
                if (HUDAudioPlayer.i != null)
                    HUDAudioPlayer.i.Play(HUDAudioPlayer.Sound.listItemAppear);

                OnThumbnailFetched?.Invoke(thumbnail);
>>>>>>> 4d77dbc8
            };
        }
    }

    public void SetDefaultThumbnail()
    {
        SetThumbnail(errorThumbnail);
    }

    public Sprite GetThumbnail()
    {
        return thumbnail;
    }

    protected virtual void OnEnable()
    {
        if (thumbnail == null)
        {
            loadingSpinner.SetActive(true);
        }
        else
        {
            loadingSpinner.SetActive(false);
        }
    }

    protected virtual void OnDestroy()
    {
        GameObject.Destroy(thumbnailTexture);
        if (thumbnailRequest != null)
        {
            thumbnailRequest.Abort();
            thumbnailRequest.Dispose();
            thumbnailRequest = null;
        }
    }

    private void SetThumbnail(Sprite thmbnail)
    {
        thumbnail = thmbnail;
        thumbnailImage.sprite = thumbnail;
        loadingSpinner.SetActive(false);
        OnThumbnailFetched?.Invoke(thumbnail);
    }
}<|MERGE_RESOLUTION|>--- conflicted
+++ resolved
@@ -49,18 +49,11 @@
                 thumbnailRequest.Dispose();
                 thumbnailRequest = null;
 
-<<<<<<< HEAD
                 if (!success)
                 {
                     Debug.Log($"Error downloading: {url}");
                     onFetchFail?.Invoke();
                 }
-=======
-                if (HUDAudioPlayer.i != null)
-                    HUDAudioPlayer.i.Play(HUDAudioPlayer.Sound.listItemAppear);
-
-                OnThumbnailFetched?.Invoke(thumbnail);
->>>>>>> 4d77dbc8
             };
         }
     }
@@ -104,5 +97,8 @@
         thumbnailImage.sprite = thumbnail;
         loadingSpinner.SetActive(false);
         OnThumbnailFetched?.Invoke(thumbnail);
+
+        if (HUDAudioPlayer.i != null)
+            HUDAudioPlayer.i.Play(HUDAudioPlayer.Sound.listItemAppear);
     }
 }