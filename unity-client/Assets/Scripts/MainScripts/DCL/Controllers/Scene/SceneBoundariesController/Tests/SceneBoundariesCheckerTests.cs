--- conflicted
+++ resolved
@@ -63,11 +63,8 @@
         }
 
         [UnityTest]
-<<<<<<< HEAD
-=======
         [NUnit.Framework.Explicit("This test started failing on the CI out of the blue. Will be re-enabled after implementing a solution dealing with high delta times")]
         [Category("Explicit")]
->>>>>>> 09e9145c
         public IEnumerator GLTFShapeIsResetWhenReenteringBounds()
         {
             yield return SBC_Asserts.GLTFShapeIsResetWhenReenteringBounds(scene);
