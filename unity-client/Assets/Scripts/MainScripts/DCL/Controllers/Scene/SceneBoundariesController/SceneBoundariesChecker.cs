using DCL.Components;
using DCL.Models;
using UnityEngine;
using System.Collections.Generic;
using System.Collections;

namespace DCL.Controllers
{
    public class SceneBoundariesChecker
    {
        [System.NonSerialized] public float timeBetweenChecks = 1f;

        HashSet<DecentralandEntity> entitiesToCheck = new HashSet<DecentralandEntity>();
        HashSet<DecentralandEntity> checkedEntities = new HashSet<DecentralandEntity>();
        Coroutine entitiesCheckRoutine = null;
        float lastCheckTime;
        private HashSet<DecentralandEntity> persistentEntities = new HashSet<DecentralandEntity>();

        public SceneBoundariesChecker()
        {
            entitiesCheckRoutine = CoroutineStarter.Start(CheckEntities());
            lastCheckTime = Time.realtimeSinceStartup;
        }

        // TODO: Improve MessagingControllersManager.i.timeBudgetCounter usage once we have the centralized budget controller for our immortal coroutines
        IEnumerator CheckEntities()
        {
            while (true)
            {
                float elapsedTime = Time.realtimeSinceStartup - lastCheckTime;
                if (entitiesToCheck.Count > 0 && (timeBetweenChecks <= 0f || elapsedTime >= timeBetweenChecks))
                {
                    using (var iterator = entitiesToCheck.GetEnumerator())
                    {
                        while (iterator.MoveNext())
                        {
                            if (Environment.i.messagingControllersManager.timeBudgetCounter <= 0f) break;

                            float startTime = Time.realtimeSinceStartup;

                            EvaluateEntityPosition(iterator.Current);
                            checkedEntities.Add(iterator.Current);

                            float finishTime = Time.realtimeSinceStartup;
                            Environment.i.messagingControllersManager.timeBudgetCounter -= (finishTime - startTime);
                        }
                    }

                    // As we can't modify the hashset while traversing it, we keep track of the entities that should be removed afterwards
                    using (var iterator = checkedEntities.GetEnumerator())
                    {
                        while (iterator.MoveNext())
                        {
                            if (!persistentEntities.Contains(iterator.Current))
                            {
                                entitiesToCheck.Remove(iterator.Current);
                            }
                        }
                    }

                    checkedEntities.Clear();

                    lastCheckTime = Time.realtimeSinceStartup;
                }

                yield return null;
            }
        }

        public void Stop()
        {
            if (entitiesCheckRoutine != null)
                CoroutineStarter.Stop(entitiesCheckRoutine);
        }

        public void AddEntityToBeChecked(DecentralandEntity entity)
        {
            if (!SceneController.i.useBoundariesChecker) return;

            entitiesToCheck.Add(entity);

            CullingController.cullingListDirty = true;
        }

        /// <summary>
        /// Add an entity that will be consistently checked, until manually removed from the list.
        /// </summary>
        public void AddPersistent(DecentralandEntity entity)
        {
            if (!SceneController.i.useBoundariesChecker) return;

            entitiesToCheck.Add(entity);
            persistentEntities.Add(entity);
        }

        /// <summary>
        /// Returns whether an entity was added to be consistently checked
        /// </summary>
        ///
        public bool WasAddedAsPersistent(DecentralandEntity entity)
        {
            return persistentEntities.Contains(entity);
        }

        public void RemoveEntityToBeChecked(DecentralandEntity entity)
        {
            if (!SceneController.i.useBoundariesChecker) return;

            entitiesToCheck.Remove(entity);
<<<<<<< HEAD

            CullingController.cullingListDirty = true;
=======
            persistentEntities.Remove(entity);
>>>>>>> fcfbfbe5
        }

        public void EvaluateEntityPosition(DecentralandEntity entity)
        {
            if (entity == null || entity.scene == null) return;

            // Recursively evaluate entity children as well, we need to check this up front because this entity may not have meshes of its own, but the children may.
            if (entity.children.Count > 0)
            {
                using (var iterator = entity.children.GetEnumerator())
                {
                    while (iterator.MoveNext())
                    {
                        EvaluateEntityPosition(iterator.Current.Value);
                    }
                }
            }

            if (entity.meshRootGameObject == null || entity.meshesInfo.renderers == null || entity.meshesInfo.renderers.Length == 0) return;

            // If the mesh is being loaded we should skip the evaluation (it will be triggered again later when the loading finishes)
            if (entity.meshRootGameObject.GetComponent<MaterialTransitionController>()) // the object's MaterialTransitionController is destroyed when it finishes loading
            {
                return;
            }
            else
            {
                var loadWrapper = LoadableShape.GetLoaderForEntity(entity);

                if (loadWrapper != null && !loadWrapper.alreadyLoaded)
                    return;
            }

            EvaluateMeshBounds(entity);
        }

        void EvaluateMeshBounds(DecentralandEntity entity)
        {
            Bounds meshBounds = entity.meshesInfo.mergedBounds;

            // 1st check (full mesh AABB)
            bool isInsideBoundaries = entity.scene.IsInsideSceneBoundaries(meshBounds);

            // 2nd check (submeshes AABB)
            if (!isInsideBoundaries)
            {
                isInsideBoundaries = AreSubmeshesInsideBoundaries(entity);
            }

            UpdateEntityMeshesValidState(entity, isInsideBoundaries, meshBounds);

            UpdateEntityCollidersValidState(entity, isInsideBoundaries);
        }

        protected virtual bool AreSubmeshesInsideBoundaries(DecentralandEntity entity)
        {
            for (int i = 0; i < entity.meshesInfo.renderers.Length; i++)
            {
                if (!entity.scene.IsInsideSceneBoundaries(entity.meshesInfo.renderers[i].bounds))
                {
                    return false;
                }
            }

            return true;
        }

        protected virtual void UpdateEntityMeshesValidState(DecentralandEntity entity, bool isInsideBoundaries, Bounds meshBounds)
        {
            if (entity.meshesInfo.renderers[0] == null) return;

            if (isInsideBoundaries != entity.meshesInfo.renderers[0].enabled && entity.meshesInfo.currentShape.IsVisible())
            {
                for (int i = 0; i < entity.meshesInfo.renderers.Length; i++)
                {
                    if (entity.meshesInfo.renderers[i] != null)
                        entity.meshesInfo.renderers[i].enabled = isInsideBoundaries;
                }
            }
        }

        protected virtual void UpdateEntityCollidersValidState(DecentralandEntity entity, bool isInsideBoundaries)
        {
            int collidersCount = entity.meshesInfo.colliders.Count;
            if (collidersCount > 0 && isInsideBoundaries != entity.meshesInfo.colliders[0].enabled && entity.meshesInfo.currentShape.HasCollisions())
            {
                for (int i = 0; i < collidersCount; i++)
                {
                    if (entity.meshesInfo.colliders[i] != null)
                        entity.meshesInfo.colliders[i].enabled = isInsideBoundaries;
                }
            }
        }
    }
}<|MERGE_RESOLUTION|>--- conflicted
+++ resolved
@@ -78,8 +78,6 @@
             if (!SceneController.i.useBoundariesChecker) return;
 
             entitiesToCheck.Add(entity);
-
-            CullingController.cullingListDirty = true;
         }
 
         /// <summary>
@@ -107,12 +105,7 @@
             if (!SceneController.i.useBoundariesChecker) return;
 
             entitiesToCheck.Remove(entity);
-<<<<<<< HEAD
-
-            CullingController.cullingListDirty = true;
-=======
             persistentEntities.Remove(entity);
->>>>>>> fcfbfbe5
         }
 
         public void EvaluateEntityPosition(DecentralandEntity entity)
