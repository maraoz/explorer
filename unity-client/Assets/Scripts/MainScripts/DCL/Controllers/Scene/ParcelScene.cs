--- conflicted
+++ resolved
@@ -148,56 +148,6 @@
             if (isTestScene)
                 SetSceneReady();
         }
-
-<<<<<<< HEAD
-        public void CleanBlockers()
-        {
-            int count = blockers.Count;
-
-            for (int i = 0; i < count; i++)
-            {
-                blockers[i].Release();
-            }
-
-            blockers.Clear();
-        }
-
-        const string PARCEL_BLOCKER_POOL_NAME = "ParcelBlocker";
-        Vector3 auxVec = new Vector3();
-
-        private void SetupBlockers(Vector2Int[] parcels)
-        {
-            CleanBlockers();
-
-            int parcelsLength = parcels.Length;
-            for (int i = 0; i < parcelsLength; i++)
-            {
-                Vector2Int pos = parcels[i];
-
-                PoolableObject blocker = PoolManager.i.Get(PARCEL_BLOCKER_POOL_NAME);
-                Transform blockerTransform = blocker.gameObject.transform;
-
-                blockerTransform.SetParent(this.transform, false);
-                blockerTransform.position = DCLCharacterController.i.characterPosition.WorldToUnityPosition(Utils.GridToWorldPosition(pos.x, pos.y)) + (Vector3.up * blockerPrefab.transform.localPosition.y) + new Vector3(ParcelSettings.PARCEL_SIZE / 2, 0, ParcelSettings.PARCEL_SIZE / 2);
-
-                float sceneHeight = metricsController.GetLimits().sceneHeight;
-
-                auxVec.x = blockerTransform.position.x;
-                auxVec.y = sceneHeight / 2;
-                auxVec.z = blockerTransform.position.z;
-
-                blockerTransform.position = auxVec;
-
-                auxVec.x = ParcelSettings.PARCEL_SIZE;
-                auxVec.y = sceneHeight;
-                auxVec.z = ParcelSettings.PARCEL_SIZE;
-                blockerTransform.localScale = auxVec;
-
-                blockers.Add(blocker);
-            }
-        }
-=======
->>>>>>> f6a22a87
 
         void OnPrecisionAdjust(DCLCharacterPosition position)
         {
