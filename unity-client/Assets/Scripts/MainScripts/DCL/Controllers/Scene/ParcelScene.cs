using DCL.Components;
using DCL.Configuration;
using DCL.Helpers;
using DCL.Models;
using System.Collections.Generic;
using UnityEngine;
using UnityEngine.Assertions;
using Object = UnityEngine.Object;

namespace DCL.Controllers
{
    public class ParcelScene : MonoBehaviour, ICleanable
    {
        public static bool VERBOSE = false;
        public enum State
        {
            NOT_READY,
            WAITING_FOR_INIT_MESSAGES,
            WAITING_FOR_COMPONENTS,
            READY,
        }

        public static ParcelScenesCleaner parcelScenesCleaner = new ParcelScenesCleaner();
        private const int ENTITY_POOL_PREWARM_COUNT = 2000;

        public Dictionary<string, DecentralandEntity> entities = new Dictionary<string, DecentralandEntity>();
        public Dictionary<string, BaseDisposable> disposableComponents = new Dictionary<string, BaseDisposable>();
        public LoadParcelScenesMessage.UnityParcelScene sceneData { get; protected set; }
        public HashSet<Vector2Int> parcels = new HashSet<Vector2Int>();
        public SceneController ownerController;
        public SceneMetricsController metricsController;
        public UIScreenSpace uiScreenSpace;

        public event System.Action<DecentralandEntity> OnEntityAdded;
        public event System.Action<DecentralandEntity> OnEntityRemoved;
        public event System.Action<ParcelScene> OnSceneReady;

        public ContentProvider contentProvider;
        public int disposableNotReadyCount => disposableNotReady.Count;

        [System.NonSerialized]
        public bool useBlockers = true;

        [System.NonSerialized]
        public bool isTestScene = false;

        [System.NonSerialized]
        public bool isPersistent = false;

        [System.NonSerialized]
        public bool unloadWithDistance = true;

        public BlockerHandler blockerHandler;
        public bool isReady => state == State.READY;

        readonly List<string> disposableNotReady = new List<string>();
        bool isReleased = false;
        State state = State.NOT_READY;

        public void Awake()
        {
            state = State.NOT_READY;

            if (DCLCharacterController.i)
                DCLCharacterController.i.characterPosition.OnPrecisionAdjust += OnPrecisionAdjust;

            metricsController = new SceneMetricsController(this);
            metricsController.Enable();

            CommonScriptableObjects.rendererState.OnChange += OnRenderingStateChanged;
            OnRenderingStateChanged(CommonScriptableObjects.rendererState.Get(), false);
        }

        void OnDisable()
        {
            metricsController.Disable();
        }

        private void OnDestroy()
        {
            blockerHandler?.CleanBlockers();
            CommonScriptableObjects.rendererState.OnChange -= OnRenderingStateChanged;
        }

        private void Update()
        {
            if (state == State.READY && CommonScriptableObjects.rendererState.Get())
                SendMetricsEvent();
        }

        protected virtual string prettyName => sceneData.basePosition.ToString();

        protected void RefreshName()
        {
#if UNITY_EDITOR
            switch (state)
            {
                case State.NOT_READY:
                    this.name = gameObject.name = $"scene:{prettyName} - not ready...";
                    break;
                case State.WAITING_FOR_INIT_MESSAGES:
                    this.name = gameObject.name = $"scene:{prettyName} - waiting for init messages...";
                    break;
                case State.WAITING_FOR_COMPONENTS:

                    if (disposableComponents != null && disposableComponents.Count > 0)
                        this.name = gameObject.name = $"scene:{prettyName} - left to ready:{disposableComponents.Count - disposableNotReadyCount}/{disposableComponents.Count}";
                    else
                        this.name = gameObject.name = $"scene:{prettyName} - no components. waiting...";

                    break;
                case State.READY:
                    this.name = gameObject.name = $"scene:{prettyName} - ready!";
                    break;
            }
#endif
        }

        public virtual void SetData(LoadParcelScenesMessage.UnityParcelScene data)
        {
            this.sceneData = data;

            contentProvider = new ContentProvider();
            contentProvider.baseUrl = data.baseUrl;
            contentProvider.contents = data.contents;
            contentProvider.BakeHashes();

            state = State.WAITING_FOR_INIT_MESSAGES;
            RefreshName();

            parcels.Clear();
            for (int i = 0; i < sceneData.parcels.Length; i++)
            {
                parcels.Add(sceneData.parcels[i]);
            }

            if (useBlockers)
                blockerHandler = new BlockerHandler();

            if (DCLCharacterController.i != null)
                gameObject.transform.position = DCLCharacterController.i.characterPosition.WorldToUnityPosition(Utils.GridToWorldPosition(data.basePosition.x, data.basePosition.y));

#if UNITY_EDITOR
            //NOTE(Brian): Don't generate parcel blockers if debugScenes is active and is not the desired scene.
            if (SceneController.i.debugScenes && SceneController.i.debugSceneCoords != data.basePosition)
            {
                SetSceneReady();
                return;
            }
#endif
            blockerHandler?.SetupBlockers(parcels, metricsController.GetLimits().sceneHeight, this.transform);

            if (isTestScene)
                SetSceneReady();
        }

        void OnPrecisionAdjust(DCLCharacterPosition position)
        {
            gameObject.transform.position = position.WorldToUnityPosition(Utils.GridToWorldPosition(sceneData.basePosition.x, sceneData.basePosition.y));
        }

        public virtual void SetUpdateData(LoadParcelScenesMessage.UnityParcelScene data)
        {
            contentProvider = new ContentProvider();
            contentProvider.baseUrl = data.baseUrl;
            contentProvider.contents = data.contents;
            contentProvider.BakeHashes();
        }

        public void InitializeDebugPlane()
        {
            if (EnvironmentSettings.DEBUG && sceneData.parcels != null)
            {
                int sceneDataParcelsLength = sceneData.parcels.Length;
                for (int j = 0; j < sceneDataParcelsLength; j++)
                {
                    GameObject plane = GameObject.CreatePrimitive(PrimitiveType.Plane);

                    Object.Destroy(plane.GetComponent<MeshCollider>());

                    plane.name = $"parcel:{sceneData.parcels[j].x},{sceneData.parcels[j].y}";

                    plane.transform.SetParent(gameObject.transform);

                    // the plane mesh with scale 1 occupies a 10 units space
                    plane.transform.localScale = new Vector3(ParcelSettings.PARCEL_SIZE * 0.1f, 1f,
                        ParcelSettings.PARCEL_SIZE * 0.1f);

                    Vector3 position = Utils.GridToWorldPosition(sceneData.parcels[j].x, sceneData.parcels[j].y);
                    // SET TO A POSITION RELATIVE TO basePosition

                    position.Set(position.x + ParcelSettings.PARCEL_SIZE / 2, ParcelSettings.DEBUG_FLOOR_HEIGHT,
                        position.z + ParcelSettings.PARCEL_SIZE / 2);

                    plane.transform.position = DCLCharacterController.i.characterPosition.WorldToUnityPosition(position);

                    if (Configuration.ParcelSettings.VISUAL_LOADING_ENABLED)
                    {
                        Material finalMaterial = Utils.EnsureResourcesMaterial("Materials/DefaultPlane");
                        var matTransition = plane.AddComponent<MaterialTransitionController>();
                        matTransition.delay = 0;
                        matTransition.useHologram = false;
                        matTransition.fadeThickness = 20;
                        matTransition.OnDidFinishLoading(finalMaterial);
                    }
                    else
                    {
                        plane.GetComponent<MeshRenderer>().sharedMaterial =
                            Utils.EnsureResourcesMaterial("Materials/DefaultPlane");
                    }
                }
            }
        }

        public void Cleanup()
        {
            if (isReleased)
                return;

            if (DCLCharacterController.i)
                DCLCharacterController.i.characterPosition.OnPrecisionAdjust -= OnPrecisionAdjust;

            if (!CommonScriptableObjects.rendererState.Get())
            {
                RemoveAllEntitiesImmediate();
            }
            else
            {
                if (entities.Count > 0)
                {
                    this.gameObject.transform.position = EnvironmentSettings.MORDOR;
                    this.gameObject.SetActive(false);

                    RemoveAllEntities();
                }
                else
                {
                    Destroy(this.gameObject);
                }
            }

            isReleased = true;
        }

        public override string ToString()
        {
            return "gameObjectReference: " + this.ToString() + "\n" + sceneData.ToString();
        }

        public bool IsInsideSceneBoundaries(DCLCharacterPosition charPosition)
        {
            return IsInsideSceneBoundaries(Utils.WorldToGridPosition(charPosition.worldPosition));
        }

        public bool IsInsideSceneBoundaries(Bounds objectBounds)
        {
            if (!IsInsideSceneBoundaries(objectBounds.min + CommonScriptableObjects.playerUnityToWorldOffset, objectBounds.max.y)) return false;
            if (!IsInsideSceneBoundaries(objectBounds.max + CommonScriptableObjects.playerUnityToWorldOffset, objectBounds.max.y)) return false;

            return true;
        }

        public virtual bool IsInsideSceneBoundaries(Vector2Int gridPosition, float height = 0f)
        {
            if (parcels.Count == 0) return false;

            float heightLimit = metricsController.GetLimits().sceneHeight;
            if (height > heightLimit) return false;

            return parcels.Contains(gridPosition);
        }

        public virtual bool IsInsideSceneBoundaries(Vector3 worldPosition, float height = 0f)
        {
            if (parcels.Count == 0) return false;

            float heightLimit = metricsController.GetLimits().sceneHeight;
            if (height > heightLimit) return false;

            int noThresholdZCoordinate = Mathf.FloorToInt(worldPosition.z / ParcelSettings.PARCEL_SIZE);
            int noThresholdXCoordinate = Mathf.FloorToInt(worldPosition.x / ParcelSettings.PARCEL_SIZE);

            // We check the target world position
            Vector2Int targetCoordinate = new Vector2Int(noThresholdXCoordinate, noThresholdZCoordinate);
            if (parcels.Contains(targetCoordinate)) return true;

            // We need to check using a threshold from the target point, in order to cover correctly the parcel "border/edge" positions
            Vector2Int coordinateMin = new Vector2Int();
            coordinateMin.x = Mathf.FloorToInt((worldPosition.x - ParcelSettings.PARCEL_BOUNDARIES_THRESHOLD) / ParcelSettings.PARCEL_SIZE);
            coordinateMin.y = Mathf.FloorToInt((worldPosition.z - ParcelSettings.PARCEL_BOUNDARIES_THRESHOLD) / ParcelSettings.PARCEL_SIZE);

            Vector2Int coordinateMax = new Vector2Int();
            coordinateMax.x = Mathf.FloorToInt((worldPosition.x + ParcelSettings.PARCEL_BOUNDARIES_THRESHOLD) / ParcelSettings.PARCEL_SIZE);
            coordinateMax.y = Mathf.FloorToInt((worldPosition.z + ParcelSettings.PARCEL_BOUNDARIES_THRESHOLD) / ParcelSettings.PARCEL_SIZE);

            // We check the east/north-threshold position
            targetCoordinate.Set(coordinateMax.x, coordinateMax.y);
            if (parcels.Contains(targetCoordinate)) return true;

            // We check the east/south-threshold position
            targetCoordinate.Set(coordinateMax.x, coordinateMin.y);
            if (parcels.Contains(targetCoordinate)) return true;

            // We check the west/north-threshold position
            targetCoordinate.Set(coordinateMin.x, coordinateMax.y);
            if (parcels.Contains(targetCoordinate)) return true;

            // We check the west/south-threshold position
            targetCoordinate.Set(coordinateMin.x, coordinateMin.y);
            if (parcels.Contains(targetCoordinate)) return true;

            return false;
        }

        private CreateEntityMessage tmpCreateEntityMessage = new CreateEntityMessage();
        private const string EMPTY_GO_POOL_NAME = "Empty";
        public DecentralandEntity CreateEntity(string id)
        {
            SceneController.i.OnMessageDecodeStart?.Invoke("CreateEntity");
            tmpCreateEntityMessage.id = id;
            SceneController.i.OnMessageDecodeEnds?.Invoke("CreateEntity");

            if (entities.ContainsKey(tmpCreateEntityMessage.id))
            {
                return entities[tmpCreateEntityMessage.id];
            }

            var newEntity = new DecentralandEntity();
            newEntity.entityId = tmpCreateEntityMessage.id;

            // We need to manually create the Pool for empty game objects if it doesn't exist
            if (!PoolManager.i.ContainsPool(EMPTY_GO_POOL_NAME))
            {
                GameObject go = new GameObject();
                Pool pool = PoolManager.i.AddPool(EMPTY_GO_POOL_NAME, go, maxPrewarmCount: ENTITY_POOL_PREWARM_COUNT);
                pool.ForcePrewarm();
            }

            // As we know that the pool already exists, we just get one gameobject from it
            PoolableObject po = PoolManager.i.Get(EMPTY_GO_POOL_NAME);
            newEntity.gameObject = po.gameObject;
            newEntity.gameObject.name = "ENTITY_" + tmpCreateEntityMessage.id;
            newEntity.gameObject.transform.SetParent(gameObject.transform, false);
            newEntity.gameObject.SetActive(true);
            newEntity.scene = this;

            newEntity.OnCleanupEvent += po.OnCleanup;

            if (SceneController.i.useBoundariesChecker)
                newEntity.OnShapeUpdated += SceneController.i.boundariesChecker.AddEntityToBeChecked;

            entities.Add(tmpCreateEntityMessage.id, newEntity);

            OnEntityAdded?.Invoke(newEntity);

            return newEntity;
        }

        private RemoveEntityMessage tmpRemoveEntityMessage = new RemoveEntityMessage();

        public void RemoveEntity(string id, bool removeImmediatelyFromEntitiesList = true)
        {
            SceneController.i.OnMessageDecodeStart?.Invoke("RemoveEntity");
            tmpRemoveEntityMessage.id = id;
            SceneController.i.OnMessageDecodeEnds?.Invoke("RemoveEntity");
            if (entities.ContainsKey(tmpRemoveEntityMessage.id))
            {
                DecentralandEntity entity = entities[tmpRemoveEntityMessage.id];

                if (!entity.markedForCleanup)
                {
                    // This will also cleanup its children
                    CleanUpEntityRecursively(entity, removeImmediatelyFromEntitiesList);
                }

                if (SceneController.i.useBoundariesChecker)
                {
                    entity.OnShapeUpdated -= SceneController.i.boundariesChecker.AddEntityToBeChecked;
                    SceneController.i.boundariesChecker.RemoveEntityToBeChecked(entity);
                }

                entities.Remove(tmpRemoveEntityMessage.id);
            }

#if UNITY_EDITOR || DEVELOPMENT_BUILD
            else
            {
                Debug.LogError($"Couldn't remove entity with ID: {tmpRemoveEntityMessage.id} as it doesn't exist.");
            }
#endif
        }

        void CleanUpEntityRecursively(DecentralandEntity entity, bool removeImmediatelyFromEntitiesList)
        {
            // Iterate through all entity children
            using (var iterator = entity.children.GetEnumerator())
            {
                while (iterator.MoveNext())
                {
                    CleanUpEntityRecursively(iterator.Current.Value, removeImmediatelyFromEntitiesList);
                }
            }

            OnEntityRemoved?.Invoke(entity);

            if (removeImmediatelyFromEntitiesList)
            {
                // Every entity ends up being removed through here
                entity.Cleanup();
                entities.Remove(entity.entityId);
            }
            else
            {
                parcelScenesCleaner.MarkForCleanup(entity);
            }
        }

        void RemoveAllEntities(bool instant = false)
        {
            //NOTE(Brian): We need to remove only the rootEntities.
            //             If we don't, duplicated entities will get removed when destroying
            //             recursively, making this more complicated than it should.
            List<DecentralandEntity> rootEntities = new List<DecentralandEntity>();

            using (var iterator = entities.GetEnumerator())
            {
                while (iterator.MoveNext())
                {
                    if (iterator.Current.Value.parent == null)
                    {
                        if (instant)
                            rootEntities.Add(iterator.Current.Value);
                        else
                            parcelScenesCleaner.MarkRootEntityForCleanup(this, iterator.Current.Value);
                    }
                }
            }

            if (instant)
            {
                int rootEntitiesCount = rootEntities.Count;
                for (int i = 0; i < rootEntitiesCount; i++)
                {
                    DecentralandEntity entity = rootEntities[i];
                    RemoveEntity(entity.entityId, instant);
                }

                entities.Clear();

                Destroy(this.gameObject);
            }
        }

        private void RemoveAllEntitiesImmediate()
        {
            RemoveAllEntities(instant: true);
        }

        private SetEntityParentMessage tmpParentMessage = new SetEntityParentMessage();

        public void SetEntityParent(string entityId, string parentId)
        {
            SceneController.i.OnMessageDecodeStart?.Invoke("SetEntityParent");
            tmpParentMessage.entityId = entityId;
            tmpParentMessage.parentId = parentId;
            SceneController.i.OnMessageDecodeEnds?.Invoke("SetEntityParent");

            if (tmpParentMessage.entityId == tmpParentMessage.parentId)
            {
                return;
            }

            DecentralandEntity me = GetEntityForUpdate(tmpParentMessage.entityId);

            if (me != null && tmpParentMessage.parentId == "0")
            {
                me.SetParent(null);
                me.gameObject.transform.SetParent(gameObject.transform, false);
                return;
            }

            DecentralandEntity myParent = GetEntityForUpdate(tmpParentMessage.parentId);

            if (me != null && myParent != null)
            {
                me.SetParent(myParent);
            }
        }

        SharedComponentAttachMessage attachSharedComponentMessage = new SharedComponentAttachMessage();

        /**
          * This method is called when we need to attach a disposable component to the entity
          */
        public void SharedComponentAttach(string entityId, string id, string name)
        {
            SceneController.i.OnMessageDecodeStart?.Invoke("AttachEntityComponent");
            attachSharedComponentMessage.entityId = entityId;
            attachSharedComponentMessage.id = id;
            attachSharedComponentMessage.name = name;
            SceneController.i.OnMessageDecodeEnds?.Invoke("AttachEntityComponent");

            DecentralandEntity decentralandEntity = GetEntityForUpdate(attachSharedComponentMessage.entityId);

            if (decentralandEntity == null)
            {
                return;
            }

            BaseDisposable disposableComponent;

            if (disposableComponents.TryGetValue(attachSharedComponentMessage.id, out disposableComponent)
                && disposableComponent != null)
            {
                disposableComponent.AttachTo(decentralandEntity);
            }
        }

        UUIDCallbackMessage uuidMessage = new UUIDCallbackMessage();
        EntityComponentCreateMessage createEntityComponentMessage = new EntityComponentCreateMessage();
        public BaseComponent EntityComponentCreateOrUpdate(string entityId, string name, int classIdNum, string data, out CleanableYieldInstruction yieldInstruction)
        {
            yieldInstruction = null;

            SceneController.i.OnMessageDecodeStart?.Invoke("UpdateEntityComponent");
            createEntityComponentMessage.name = name;
            createEntityComponentMessage.classId = classIdNum;
            createEntityComponentMessage.entityId = entityId;
            createEntityComponentMessage.json = data;

            SceneController.i.OnMessageDecodeEnds?.Invoke("UpdateEntityComponent");

            DecentralandEntity entity = GetEntityForUpdate(createEntityComponentMessage.entityId);

            if (entity == null)
            {
                Debug.LogError($"scene '{sceneData.id}': Can't create entity component if the entity {createEntityComponentMessage.entityId} doesn't exist!");
                return null;
            }

            CLASS_ID_COMPONENT classId = (CLASS_ID_COMPONENT)createEntityComponentMessage.classId;

            if (classId == CLASS_ID_COMPONENT.TRANSFORM)
            {
                MessageDecoder.DecodeTransform(data, ref DCLTransform.model);

                if (entity.OnTransformChange != null)
                {
                    entity.OnTransformChange.Invoke(DCLTransform.model);
                }
                else
                {
                    entity.gameObject.transform.localPosition = DCLTransform.model.position;
                    entity.gameObject.transform.localRotation = DCLTransform.model.rotation;
                    entity.gameObject.transform.localScale = DCLTransform.model.scale;

                    SceneController.i.boundariesChecker?.AddEntityToBeChecked(entity);
                }

                return null;
            }

            BaseComponent newComponent = null;
            DCLComponentFactory factory = ownerController.componentFactory;
            Assert.IsNotNull(factory, "Factory is null?");

            // HACK: (Zak) will be removed when we separate each
            // uuid component as a different class id
            if (classId == CLASS_ID_COMPONENT.UUID_CALLBACK)
            {
                string type = "";

                OnPointerEvent.Model model = JsonUtility.FromJson<OnPointerEvent.Model>(createEntityComponentMessage.json);

                type = model.type;

                if (!entity.uuidComponents.ContainsKey(type))
                {
                    //NOTE(Brian): We have to contain it in a gameObject or it will be pooled with the components attached.
                    var go = new GameObject("UUID Component");
                    go.transform.SetParent(entity.gameObject.transform, false);

                    switch (type)
                    {
                        case OnClick.NAME:
                            newComponent = Utils.GetOrCreateComponent<OnClick>(go);
                            break;
                        case OnPointerDown.NAME:
                            newComponent = Utils.GetOrCreateComponent<OnPointerDown>(go);
                            break;
                        case OnPointerUp.NAME:
                            newComponent = Utils.GetOrCreateComponent<OnPointerUp>(go);
                            break;
                    }

                    if (newComponent != null)
                    {
                        UUIDComponent uuidComponent = newComponent as UUIDComponent;

                        if (uuidComponent != null)
                        {
                            uuidComponent.Setup(this, entity, model);
                            entity.uuidComponents.Add(type, uuidComponent);

                        }
                        else
                        {
                            Debug.LogError("uuidComponent is not of UUIDComponent type!");
                        }
                    }
                    else
                    {
                        Debug.LogError("EntityComponentCreateOrUpdate: Invalid UUID type!");
                    }
                }
                else
                {
                    newComponent = EntityUUIDComponentUpdate(entity, type, model);
                }
            }
            else
            {
                if (!entity.components.ContainsKey(classId))
                {
                    newComponent = factory.CreateItemFromId<BaseComponent>(classId);

                    if (newComponent != null)
                    {
                        newComponent.scene = this;
                        newComponent.entity = entity;

                        entity.components.Add(classId, newComponent);

                        newComponent.transform.SetParent(entity.gameObject.transform, false);
                        newComponent.UpdateFromJSON(createEntityComponentMessage.json);
                    }
                }
                else
                {
                    newComponent = EntityComponentUpdate(entity, classId, createEntityComponentMessage.json);
                }
            }

            if (newComponent != null && newComponent.isRoutineRunning)
                yieldInstruction = newComponent.yieldInstruction;

            return newComponent;
        }

        // HACK: (Zak) will be removed when we separate each
        // uuid component as a different class id
        public UUIDComponent EntityUUIDComponentUpdate(DecentralandEntity entity, string type, UUIDComponent.Model model)
        {
            if (entity == null)
            {
                Debug.LogError($"Can't update the {type} uuid component of a nonexistent entity!", this);
                return null;
            }

            if (!entity.uuidComponents.ContainsKey(type))
            {
                Debug.LogError($"Entity {entity.entityId} doesn't have a {type} uuid component to update!", this);
                return null;
            }

            UUIDComponent targetComponent = entity.uuidComponents[type];
            targetComponent.Setup(this, entity, model);

            return targetComponent;
        }

        // The EntityComponentUpdate() parameters differ from other similar methods because there is no EntityComponentUpdate protocol message yet.
        public BaseComponent EntityComponentUpdate(DecentralandEntity entity, CLASS_ID_COMPONENT classId,
            string componentJson)
        {
            if (entity == null)
            {
                Debug.LogError($"Can't update the {classId} component of a nonexistent entity!", this);
                return null;
            }

            if (!entity.components.ContainsKey(classId))
            {
                Debug.LogError($"Entity {entity.entityId} doesn't have a {classId} component to update!", this);
                return null;
            }

            BaseComponent targetComponent = entity.components[classId];
            targetComponent.UpdateFromJSON(componentJson);

            return targetComponent;
        }

        SharedComponentCreateMessage sharedComponentCreatedMessage = new SharedComponentCreateMessage();

        public BaseDisposable SharedComponentCreate(string id, string name, int classId)
        {
            SceneController.i.OnMessageDecodeStart?.Invoke("ComponentCreated");
            sharedComponentCreatedMessage.id = id;
            sharedComponentCreatedMessage.name = name;
            sharedComponentCreatedMessage.classId = classId;
            SceneController.i.OnMessageDecodeEnds?.Invoke("ComponentCreated");

            BaseDisposable disposableComponent;

            if (disposableComponents.TryGetValue(sharedComponentCreatedMessage.id, out disposableComponent))
            {
                return disposableComponent;
            }

            BaseDisposable newComponent = null;

            switch ((CLASS_ID)sharedComponentCreatedMessage.classId)
            {
                case CLASS_ID.BOX_SHAPE:
                    {
                        newComponent = new BoxShape(this);
                        break;
                    }

                case CLASS_ID.SPHERE_SHAPE:
                    {
                        newComponent = new SphereShape(this);
                        break;
                    }

                case CLASS_ID.CONE_SHAPE:
                    {
                        newComponent = new ConeShape(this);
                        break;
                    }

                case CLASS_ID.CYLINDER_SHAPE:
                    {
                        newComponent = new CylinderShape(this);
                        break;
                    }

                case CLASS_ID.PLANE_SHAPE:
                    {
                        newComponent = new PlaneShape(this);
                        break;
                    }

                case CLASS_ID.GLTF_SHAPE:
                    {
                        newComponent = new GLTFShape(this);
                        break;
                    }

                case CLASS_ID.NFT_SHAPE:
                    {
                        newComponent = new NFTShape(this);
                        break;
                    }

                case CLASS_ID.OBJ_SHAPE:
                    {
                        newComponent = new OBJShape(this);
                        break;
                    }

                case CLASS_ID.BASIC_MATERIAL:
                    {
                        newComponent = new BasicMaterial(this);
                        break;
                    }

                case CLASS_ID.PBR_MATERIAL:
                    {
                        newComponent = new PBRMaterial(this);
                        break;
                    }

                case CLASS_ID.AUDIO_CLIP:
                    {
                        newComponent = new DCLAudioClip(this);
                        break;
                    }

                case CLASS_ID.TEXTURE:
                    {
                        newComponent = new DCLTexture(this);
                        break;
                    }

                case CLASS_ID.UI_INPUT_TEXT_SHAPE:
                    {
                        newComponent = new UIInputText(this);
                        break;
                    }

                case CLASS_ID.UI_FULLSCREEN_SHAPE:
                case CLASS_ID.UI_SCREEN_SPACE_SHAPE:
                    {
                        if (uiScreenSpace == null)
                        {
                            newComponent = new UIScreenSpace(this);
                        }

                        break;
                    }

                case CLASS_ID.UI_CONTAINER_RECT:
                    {
                        newComponent = new UIContainerRect(this);
                        break;
                    }

                case CLASS_ID.UI_SLIDER_SHAPE:
                    {
                        newComponent = new UIScrollRect(this);
                        break;
                    }

                case CLASS_ID.UI_CONTAINER_STACK:
                    {
                        newComponent = new UIContainerStack(this);
                        break;
                    }

                case CLASS_ID.UI_IMAGE_SHAPE:
                    {
                        newComponent = new UIImage(this);
                        break;
                    }

                case CLASS_ID.UI_TEXT_SHAPE:
                    {
                        newComponent = new UIText(this);
                        break;
                    }

                case CLASS_ID.VIDEO_CLIP:
                    {
                        newComponent = new DCLVideoClip(this);
                        break;
                    }

                case CLASS_ID.VIDEO_TEXTURE:
                    {
                        newComponent = new DCLVideoTexture(this);
                        break;
                    }

<<<<<<< HEAD
=======
                case CLASS_ID.FONT:
                    {
                        newComponent = new DCLFont(this);
                        break;
                    }

>>>>>>> 09e9145c
                default:
                    Debug.LogError($"Unknown classId");
                    break;
            }

            if (newComponent != null)
            {
                newComponent.id = sharedComponentCreatedMessage.id;
                disposableComponents.Add(sharedComponentCreatedMessage.id, newComponent);

                if (state != State.READY)
                {
                    disposableNotReady.Add(id);
                }
            }

            return newComponent;
        }

        SharedComponentDisposeMessage sharedComponentDisposedMessage = new SharedComponentDisposeMessage();

        public void SharedComponentDispose(string id)
        {
            SceneController.i.OnMessageDecodeStart?.Invoke("ComponentDisposed");
            sharedComponentDisposedMessage.id = id;
            SceneController.i.OnMessageDecodeEnds?.Invoke("ComponentDisposed");

            BaseDisposable disposableComponent;

            if (disposableComponents.TryGetValue(sharedComponentDisposedMessage.id, out disposableComponent))
            {
                if (disposableComponent != null)
                {
                    disposableComponent.Dispose();
                }

                disposableComponents.Remove(sharedComponentDisposedMessage.id);
            }
        }

        EntityComponentRemoveMessage entityComponentRemovedMessage = new EntityComponentRemoveMessage();

        public void EntityComponentRemove(string entityId, string name)
        {
            SceneController.i.OnMessageDecodeStart?.Invoke("ComponentRemoved");

            entityComponentRemovedMessage.entityId = entityId;
            entityComponentRemovedMessage.name = name;

            SceneController.i.OnMessageDecodeEnds?.Invoke("ComponentRemoved");

            DecentralandEntity decentralandEntity = GetEntityForUpdate(entityComponentRemovedMessage.entityId);
            if (decentralandEntity == null)
            {
                return;
            }

            RemoveEntityComponent(decentralandEntity, entityComponentRemovedMessage.name);
        }

        private void RemoveComponentType<T>(DecentralandEntity entity, CLASS_ID_COMPONENT classId)
            where T : MonoBehaviour
        {
            var component = entity.components[classId].GetComponent<T>();

            if (component != null)
            {
                Utils.SafeDestroy(component);
            }
        }

        // HACK: (Zak) will be removed when we separate each
        // uuid component as a different class id
        private void RemoveUUIDComponentType<T>(DecentralandEntity entity, string type)
            where T : UUIDComponent
        {
            var component = entity.uuidComponents[type].GetComponent<T>();

            if (component != null)
            {
                Utils.SafeDestroy(component);
                entity.uuidComponents.Remove(type);
            }
        }

        private void RemoveEntityComponent(DecentralandEntity entity, string componentName)
        {
            switch (componentName)
            {
                case "shape":
                    if (entity.meshesInfo.currentShape != null)
                    {
                        entity.meshesInfo.currentShape.DetachFrom(entity);
                    }
                    return;
                case OnClick.NAME:
                    RemoveUUIDComponentType<OnClick>(entity, componentName);
                    return;
                case OnPointerDown.NAME:
                    RemoveUUIDComponentType<OnPointerDown>(entity, componentName);
                    return;
                case OnPointerUp.NAME:
                    RemoveUUIDComponentType<OnPointerUp>(entity, componentName);
                    return;
            }
        }

        SharedComponentUpdateMessage sharedComponentUpdatedMessage = new SharedComponentUpdateMessage();

        public BaseDisposable SharedComponentUpdate(string id, string json, out CleanableYieldInstruction yieldInstruction)
        {
            SceneController.i.OnMessageDecodeStart?.Invoke("ComponentUpdated");
            BaseDisposable newComponent = SharedComponentUpdate(id, json);
            SceneController.i.OnMessageDecodeEnds?.Invoke("ComponentUpdated");

            yieldInstruction = null;

            if (newComponent != null && newComponent.isRoutineRunning)
                yieldInstruction = newComponent.yieldInstruction;

            return newComponent;
        }

        public BaseDisposable SharedComponentUpdate(string id, string json)
        {
            SceneController.i.OnMessageDecodeStart?.Invoke("ComponentUpdated");
            sharedComponentUpdatedMessage.json = json;
            sharedComponentUpdatedMessage.id = id;
            SceneController.i.OnMessageDecodeEnds?.Invoke("ComponentUpdated");

            BaseDisposable disposableComponent = null;

            if (disposableComponents.TryGetValue(sharedComponentUpdatedMessage.id, out disposableComponent))
            {
                disposableComponent.UpdateFromJSON(sharedComponentUpdatedMessage.json);
                return disposableComponent;
            }
            else
            {
                if (gameObject == null)
                {
                    Debug.LogError($"Unknown disposableComponent {sharedComponentUpdatedMessage.id} -- scene has been destroyed?");
                }
                else
                {
                    Debug.LogError($"Unknown disposableComponent {sharedComponentUpdatedMessage.id}", gameObject);
                }
            }

            return null;
        }

        protected virtual void SendMetricsEvent()
        {
            if (Time.frameCount % 10 == 0)
                metricsController.SendEvent();
        }


        public BaseDisposable GetSharedComponent(string componentId)
        {
            BaseDisposable result;

            if (!disposableComponents.TryGetValue(componentId, out result))
            {
                return null;
            }

            return result;
        }

        private DecentralandEntity GetEntityForUpdate(string entityId)
        {
            if (string.IsNullOrEmpty(entityId))
            {
                Debug.LogError("Null or empty entityId");
                return null;
            }

            DecentralandEntity decentralandEntity;

            if (!entities.TryGetValue(entityId, out decentralandEntity))
            {
                return null;
            }

            //NOTE(Brian): This is for removing stray null references? This should never happen.
            //             Maybe move to a different 'clean-up' method to make this method have a single responsibility?.
            if (decentralandEntity == null || decentralandEntity.gameObject == null)
            {
                entities.Remove(entityId);
                return null;
            }

            return decentralandEntity;
        }

        private void OnDisposableReady(BaseDisposable disposable)
        {
            if (isReleased)
                return;

            disposableNotReady.Remove(disposable.id);

            if (VERBOSE)
            {
                Debug.Log($"{sceneData.basePosition} Disposable objects left... {disposableNotReady.Count}");
            }

            if (disposableNotReady.Count == 0)
            {
                SetSceneReady();
            }

            RefreshName();
        }

        public void SetInitMessagesDone()
        {
            if (isReleased)
                return;

            if (state == State.READY)
            {
                Debug.LogWarning($"Init messages done after ready?! {sceneData.basePosition}", gameObject);
                return;
            }

            state = State.WAITING_FOR_COMPONENTS;
            RefreshName();

            if (disposableNotReadyCount > 0)
            {
                //NOTE(Brian): Here, we have to split the iterations. If not, we will get repeated calls of
                //             SetSceneReady(), as the disposableNotReady count is 1 and gets to 0
                //             in each OnDisposableReady() call.

                using (var iterator = disposableComponents.GetEnumerator())
                {
                    while (iterator.MoveNext())
                    {
                        disposableComponents[iterator.Current.Value.id].CallWhenReady(OnDisposableReady);
                    }
                }
            }
            else
            {
                SetSceneReady();
            }
        }

        private void SetSceneReady()
        {
            if (state == State.READY)
                return;

            if (VERBOSE)
                Debug.Log($"{sceneData.basePosition} Scene Ready!");

            state = State.READY;

            blockerHandler?.CleanBlockers();

            SceneController.i.SendSceneReady(sceneData.id);
            RefreshName();

            OnSceneReady?.Invoke(this);
        }

        void OnRenderingStateChanged(bool isEnable, bool prevState)
        {
            if (isEnable)
            {
                parcelScenesCleaner.ForceCleanup();
            }
        }

#if UNITY_EDITOR
        [ContextMenu("Get Waiting Components Debug Info")]
        public void GetWaitingComponentsDebugInfo()
        {
            switch (state)
            {
                case State.WAITING_FOR_COMPONENTS:

                    foreach (string componentId in disposableNotReady)
                    {
                        if (disposableComponents.ContainsKey(componentId))
                        {
                            var component = disposableComponents[componentId];

                            Debug.Log($"Waiting for: {component.ToString()}");

                            foreach (var entity in component.attachedEntities)
                            {
                                var loader = LoadableShape.GetLoaderForEntity(entity);

                                string loadInfo = "No loader";

                                if (loader != null)
                                {
                                    loadInfo = loader.ToString();
                                }

                                Debug.Log($"This shape is attached to {entity.entityId} entity. Click here for highlight it.\nLoading info: {loadInfo}", entity.gameObject);
                            }
                        }
                        else
                        {
                            Debug.Log($"Waiting for missing component? id: {componentId}");
                        }
                    }

                    break;

                default:
                    Debug.Log("This scene is not waiting for any components. Its current state is " + state);
                    break;
            }
        }
#endif

    }
}<|MERGE_RESOLUTION|>--- conflicted
+++ resolved
@@ -843,15 +843,12 @@
                         break;
                     }
 
-<<<<<<< HEAD
-=======
                 case CLASS_ID.FONT:
                     {
                         newComponent = new DCLFont(this);
                         break;
                     }
 
->>>>>>> 09e9145c
                 default:
                     Debug.LogError($"Unknown classId");
                     break;
