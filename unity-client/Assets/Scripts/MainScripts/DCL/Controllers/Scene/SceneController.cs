using DCL.Controllers;
using DCL.Helpers;
using DCL.Interface;
using DCL.Models;
using DCL.Configuration;
using System;
using System.Collections;
using System.Collections.Generic;
using System.Linq;
using DCL.Components;
using Newtonsoft.Json;
using UnityEngine;
using UnityEngine.Serialization;

namespace DCL
{

    public class SceneController : MonoBehaviour, IMessageProcessHandler, IMessageQueueHandler
    {
        public static SceneController i { get; private set; }

        //======================================================================
        #region PROJECT_ENTRYPOINT
        //======================================================================
        private EntryPoint_World worldEntryPoint;

        [FormerlySerializedAs("factoryManifest")]
        public DCLComponentFactory componentFactory;

<<<<<<< HEAD
        public HashSet<string> readyScenes = new HashSet<string>();
        public Dictionary<string, ParcelScene> loadedScenes = new Dictionary<string, ParcelScene>();

        [Header("Debug Tools")] public GameObject fpsPanel;

        [Header("Debug Panel")] public GameObject engineDebugPanel;
        public GameObject sceneDebugPanel;

        public bool debugScenes;

        public Vector2Int debugSceneCoords;
        public bool ignoreGlobalScenes = false;
        public bool msgStepByStep = false;

        [NonSerialized] public bool deferredMessagesDecoding = false;
        Queue<string> payloadsToDecode = new Queue<string>();
        const float MAX_TIME_FOR_DECODE = 0.005f;

        private PhysicsSyncController physicsSyncController;


        #region BENCHMARK_EVENTS

        //NOTE(Brian): For performance reasons, these events may need to be removed for production.
        public Action<string> OnMessageWillQueue;
        public Action<string> OnMessageWillDequeue;

        public Action<string> OnMessageProcessStart;
        public Action<string> OnMessageProcessEnds;

        public Action<string> OnMessageDecodeStart;
        public Action<string> OnMessageDecodeEnds;

        #endregion

        public static Action OnDebugModeSet;

#if UNITY_EDITOR
        public delegate void ProcessDelegate(string sceneId, string method);

        public event ProcessDelegate OnMessageProcessInfoStart;
        public event ProcessDelegate OnMessageProcessInfoEnds;
#endif
        [System.NonSerialized] public List<ParcelScene> scenesSortedByDistance = new List<ParcelScene>();
        public Queue<MessagingBus.QueuedSceneMessage_Scene> sceneMessagesPool { get; } = new Queue<MessagingBus.QueuedSceneMessage_Scene>();

        [System.NonSerialized] public bool isDebugMode;
        [System.NonSerialized] public bool isWssDebugMode;
        [System.NonSerialized] public bool prewarmSceneMessagesPool = true;
        [System.NonSerialized] public bool useBoundariesChecker = true;

        [System.NonSerialized] public bool prewarmEntitiesPool = true;

        public bool hasPendingMessages => MessagingControllersManager.i.pendingMessagesCount > 0;

        public string globalSceneId { get; private set; }
        public string currentSceneId { get; private set; }

        public SceneBoundariesChecker boundariesChecker { get; private set; }

        private bool sceneSortDirty = false;
        private bool positionDirty = true;
        private int lastSortFrame = 0;

        public event Action OnSortScenes;
        public event Action<ParcelScene, string> OnOpenExternalUrlRequest;
        public event Action<ParcelScene> OnNewSceneAdded;

        public delegate void OnOpenNFTDialogDelegate(string assetContractAddress, string tokenId, string comment);

        public event OnOpenNFTDialogDelegate OnOpenNFTDialogRequest;

        private Vector2Int currentGridSceneCoordinate = new Vector2Int(EnvironmentSettings.MORDOR_SCALAR, EnvironmentSettings.MORDOR_SCALAR);
        private Vector2Int sortAuxiliaryVector = new Vector2Int(EnvironmentSettings.MORDOR_SCALAR, EnvironmentSettings.MORDOR_SCALAR);

        private EntryPoint_World worldEntryPoint;
=======
        public bool startDecentralandAutomatically = true;
>>>>>>> e4a051c5

        void Awake()
        {
            if (i != null)
            {
                Utils.SafeDestroy(this);
                return;
            }

            i = this;

            PointerEventsController.i.Initialize();

#if !UNITY_EDITOR
            Debug.Log("DCL Unity Build Version: " + DCL.Configuration.ApplicationSettings.version);
            Debug.unityLogger.logEnabled = false;
#endif

            InitializeSceneBoundariesChecker();

            Environment.i.Initialize(this);

            MemoryManager.i.Initialize();

            // We trigger the Decentraland logic once SceneController has been instanced and is ready to act.
            if (startDecentralandAutomatically)
            {
                WebInterface.StartDecentraland();
            }

            ParcelScene.parcelScenesCleaner.Start();

            if (deferredMessagesDecoding)             // We should be able to delete this code
                StartCoroutine(DeferredDecoding());   // 

            DCLCharacterController.OnCharacterMoved += SetPositionDirty;

            physicsSyncController = new PhysicsSyncController();

#if !UNITY_EDITOR
            worldEntryPoint = new EntryPoint_World(this); // Es un subsistema independiente => Se pone en el entrypoint pero no en el enviroment.
#endif
        }

        void Start()
        {
            if (prewarmSceneMessagesPool)
            {
                for (int i = 0; i < 100000; i++)
                {
                    sceneMessagesPool.Enqueue(new MessagingBus.QueuedSceneMessage_Scene());
                }
            }

            if (prewarmEntitiesPool)
            {
                EnsureEntityPool();
            }

            componentFactory.PrewarmPools();

            if (!debugScenes)
            {
                CommonScriptableObjects.rendererState.OnChange += OnRenderingStateChange;
                OnRenderingStateChange(CommonScriptableObjects.rendererState.Get(), false);
            }
        }

        public void Restart()
        {
            Environment.i.Restart(this);

            MemoryManager.i.CleanupPoolsIfNeeded(true);
            MemoryManager.i.Initialize();

            PointerEventsController.i.Cleanup();
            PointerEventsController.i.Initialize();

            ParcelScene.parcelScenesCleaner.ForceCleanup();
        }

        void OnDestroy()
        {
            CommonScriptableObjects.rendererState.OnChange -= OnRenderingStateChange;
            DCLCharacterController.OnCharacterMoved -= SetPositionDirty;
            ParcelScene.parcelScenesCleaner.Stop();
        }


        private void Update()
        {
            InputController_Legacy.i.Update();

            if (lastSortFrame != Time.frameCount || sceneSortDirty)
            {
                lastSortFrame = Time.frameCount;
                sceneSortDirty = false;
                SortScenesByDistance();
            }

            physicsSyncController.Update();
        }

        public void EnsureEntityPool()  // Mover al PoolManagerFactory
        {
            if (PoolManager.i.ContainsPool(EMPTY_GO_POOL_NAME))
                return;

            GameObject go = new GameObject();
            Pool pool = PoolManager.i.AddPool(EMPTY_GO_POOL_NAME, go, maxPrewarmCount: 2000, isPersistent: true);

            if (prewarmEntitiesPool)
                pool.ForcePrewarm();
        }

        //======================================================================
        #endregion
        //======================================================================


        //======================================================================
        #region MESSAGES_HANDLING
        //======================================================================
        //#region BENCHMARK_EVENTS
        //NOTE(Brian): For performance reasons, these events may need to be removed for production.
        public Action<string> OnMessageWillQueue;
        public Action<string> OnMessageWillDequeue;

        public Action<string> OnMessageProcessStart;
        public Action<string> OnMessageProcessEnds;

        public Action<string> OnMessageDecodeStart;
        public Action<string> OnMessageDecodeEnds;
        //#endregion

#if UNITY_EDITOR
        public delegate void ProcessDelegate(string sceneId, string method);

        public event ProcessDelegate OnMessageProcessInfoStart;
        public event ProcessDelegate OnMessageProcessInfoEnds;
#endif
        [NonSerialized] public bool deferredMessagesDecoding = false;
        Queue<string> payloadsToDecode = new Queue<string>();
        const float MAX_TIME_FOR_DECODE = 0.005f;
        public bool msgStepByStep = false;

        // This function is called from many different places!!!
        public T SafeFromJson<T>(string data)
        {
            OnMessageDecodeStart?.Invoke("Misc");
            T result = Utils.SafeFromJson<T>(data);
            OnMessageDecodeEnds?.Invoke("Misc");

            return result;
        }

        public bool ProcessMessage(MessagingBus.QueuedSceneMessage_Scene msgObject, out CleanableYieldInstruction yieldInstruction)
        {
            string sceneId = msgObject.sceneId;
            string method = msgObject.method;

            yieldInstruction = null;

            ParcelScene scene;
            bool res = false;

            if (loadedScenes.TryGetValue(sceneId, out scene))
            {
#if UNITY_EDITOR
                if (debugScenes && scene is GlobalScene && ignoreGlobalScenes)
                {
                    return false;
                }
#endif
                if (!scene.gameObject.activeInHierarchy)
                {
                    return true;
                }

#if UNITY_EDITOR
                OnMessageProcessInfoStart?.Invoke(sceneId, method);
#endif
                OnMessageProcessStart?.Invoke(method);

                switch (method)
                {
                    case MessagingTypes.ENTITY_CREATE:
                        {
                            if (msgObject.payload is Protocol.CreateEntity payload)
                                scene.CreateEntity(payload.entityId);

                            break;
                        }
                    case MessagingTypes.ENTITY_REPARENT:
                        {
                            if (msgObject.payload is Protocol.SetEntityParent payload)
                                scene.SetEntityParent(payload.entityId, payload.parentId);

                            break;
                        }

                    case MessagingTypes.ENTITY_COMPONENT_CREATE_OR_UPDATE:
                        {
                            if (msgObject.payload is Protocol.EntityComponentCreateOrUpdate payload)
                                scene.EntityComponentCreateOrUpdate(payload.entityId, (CLASS_ID_COMPONENT)payload.classId, payload.json, out yieldInstruction);

                            break;
                        }

                    case MessagingTypes.ENTITY_COMPONENT_DESTROY:
                        {
                            if (msgObject.payload is Protocol.EntityComponentDestroy payload)
                                scene.EntityComponentRemove(payload.entityId, payload.name);

                            break;
                        }

                    case MessagingTypes.SHARED_COMPONENT_ATTACH:
                        {
                            if (msgObject.payload is Protocol.SharedComponentAttach payload)
                                scene.SharedComponentAttach(payload.entityId, payload.id);

                            break;
                        }

                    case MessagingTypes.SHARED_COMPONENT_CREATE:
                        {
                            if (msgObject.payload is Protocol.SharedComponentCreate payload)
                                scene.SharedComponentCreate(payload.id, payload.classId);

                            break;
                        }

                    case MessagingTypes.SHARED_COMPONENT_DISPOSE:
                        {
                            if (msgObject.payload is Protocol.SharedComponentDispose payload)
                                scene.SharedComponentDispose(payload.id);
                            break;
                        }

                    case MessagingTypes.SHARED_COMPONENT_UPDATE:
                        {
                            if (msgObject.payload is Protocol.SharedComponentUpdate payload)
                                scene.SharedComponentUpdate(payload.componentId, payload.json, out yieldInstruction);
                            break;
                        }

                    case MessagingTypes.ENTITY_DESTROY:
                        {
                            if (msgObject.payload is Protocol.RemoveEntity payload)
                                scene.RemoveEntity(payload.entityId);
                            break;
                        }

                    case MessagingTypes.INIT_DONE:
                        {
                            scene.SetInitMessagesDone();
                            break;
                        }

                    case MessagingTypes.QUERY:
                        {
                            if (msgObject.payload is QueryMessage queryMessage)
                                ParseQuery(queryMessage.payload, scene.sceneData.id);
                            break;
                        }

                    case MessagingTypes.OPEN_EXTERNAL_URL:
                        {
                            if (msgObject.payload is Protocol.OpenExternalUrl payload)
                                OnOpenExternalUrlRequest?.Invoke(scene, payload.url);
                            break;
                        }

                    case MessagingTypes.OPEN_NFT_DIALOG:
                        {
                            if (msgObject.payload is Protocol.OpenNftDialog payload)
                                OnOpenNFTDialogRequest?.Invoke(payload.contactAddress, payload.tokenId, payload.comment);
                            break;
                        }

                    default:
                        Debug.LogError($"Unknown method {method}");
                        return true;
                }

                OnMessageProcessEnds?.Invoke(method);

#if UNITY_EDITOR
                OnMessageProcessInfoEnds?.Invoke(sceneId, method);
#endif

                res = true;
            }

            else
            {
                res = false;
            }

            sceneMessagesPool.Enqueue(msgObject);

            return res;
        }

        public void ParseQuery(object payload, string sceneId)
        {
            ParcelScene scene = loadedScenes[sceneId];

            if (!(payload is RaycastQuery raycastQuery))
                return;

            Vector3 worldOrigin = raycastQuery.ray.origin + Utils.GridToWorldPosition(scene.sceneData.basePosition.x, scene.sceneData.basePosition.y);

            raycastQuery.ray.unityOrigin = DCLCharacterController.i.characterPosition.WorldToUnityPosition(worldOrigin);
            raycastQuery.sceneId = sceneId;
            PhysicsCast.i.Query(raycastQuery);
        }

        public string SendSceneMessage(string payload)
        {
            return SendSceneMessage(payload, deferredMessagesDecoding);
        }

        private string SendSceneMessage(string payload, bool enqueue)
        {
            string[] chunks = payload.Split(new char[] { '\n' }, StringSplitOptions.RemoveEmptyEntries);
            int count = chunks.Length;
            string lastBusId = null;

            for (int i = 0; i < count; i++)
            {
                if (CommonScriptableObjects.rendererState.Get() && enqueue)
                {
                    payloadsToDecode.Enqueue(chunks[i]);
                }
                else
                {
                    lastBusId = DecodeAndEnqueue(chunks[i]);
                }
            }

            return lastBusId;
        }

        private string DecodeAndEnqueue(string payload)
        {
            OnMessageDecodeStart?.Invoke("Misc");

            string sceneId;
            string message;
            string messageTag;
            PB_SendSceneMessage sendSceneMessage;

            if (!MessageDecoder.DecodePayloadChunk(payload, out sceneId, out message, out messageTag, out sendSceneMessage))
            {
                return null;
            }

            MessagingBus.QueuedSceneMessage_Scene queuedMessage;

            if (sceneMessagesPool.Count > 0)
                queuedMessage = sceneMessagesPool.Dequeue();
            else
                queuedMessage = new MessagingBus.QueuedSceneMessage_Scene();

            MessageDecoder.DecodeSceneMessage(sceneId, message, messageTag, sendSceneMessage, ref queuedMessage);

            EnqueueSceneMessage(queuedMessage);

            OnMessageDecodeEnds?.Invoke("Misc");

            return "";
        }

        private IEnumerator DeferredDecoding()
        {
            float start = Time.realtimeSinceStartup;
            float maxTimeForDecode;

            while (true)
            {
                maxTimeForDecode = CommonScriptableObjects.rendererState.Get() ? MAX_TIME_FOR_DECODE : float.MaxValue;

                if (payloadsToDecode.Count > 0)
                {
                    string payload = payloadsToDecode.Dequeue();

                    DecodeAndEnqueue(payload);

                    if (Time.realtimeSinceStartup - start < maxTimeForDecode)
                        continue;
                }

                yield return null;
                start = Time.unscaledTime;
            }
        }

        public void EnqueueSceneMessage(MessagingBus.QueuedSceneMessage_Scene message)
        {
            TryGetScene(message.sceneId, out ParcelScene scene);

            Environment.i.messagingControllersManager.AddControllerIfNotExists(this, message.sceneId);

            Environment.i.messagingControllersManager.Enqueue(scene, message);
        }

        //======================================================================
        #endregion
        //======================================================================


        //======================================================================
        #region SCENES_MANAGEMENT
        //======================================================================
        public HashSet<string> readyScenes = new HashSet<string>();
        public Dictionary<string, ParcelScene> loadedScenes = new Dictionary<string, ParcelScene>();
        [System.NonSerialized] public List<ParcelScene> scenesSortedByDistance = new List<ParcelScene>();


        public ParcelScene CreateTestScene(LoadParcelScenesMessage.UnityParcelScene data = null)
        {
            if (data == null)
            {
                data = new LoadParcelScenesMessage.UnityParcelScene();
            }

            if (data.parcels == null)
            {
                data.parcels = new Vector2Int[] { data.basePosition };
            }

            if (string.IsNullOrEmpty(data.id))
            {
                data.id = $"(test):{data.basePosition.x},{data.basePosition.y}";
            }

            if (loadedScenes.ContainsKey(data.id))
            {
                Debug.LogWarning($"Scene {data.id} is already loaded.");
                return loadedScenes[data.id];
            }

            var go = new GameObject();
            var newScene = go.AddComponent<ParcelScene>();
            newScene.ownerController = this;
            newScene.isTestScene = true;
            newScene.isPersistent = true;
            newScene.useBlockers = false;
            newScene.SetData(data);

            if (DCLCharacterController.i != null)
                newScene.InitializeDebugPlane();

            scenesSortedByDistance.Add(newScene);

            Environment.i.messagingControllersManager.AddControllerIfNotExists(this, data.id);

            loadedScenes.Add(data.id, newScene);
            OnNewSceneAdded?.Invoke(newScene);

            return newScene;
        }

        public void SendSceneReady(string sceneId)
        {
            readyScenes.Add(sceneId);

            Environment.i.messagingControllersManager.SetSceneReady(sceneId);

            WebInterface.ReportControlEvent(new WebInterface.SceneReady(sceneId));
        }

        public string TryToGetSceneCoordsID(string id)
        {
            if (loadedScenes.ContainsKey(id))
                return loadedScenes[id].sceneData.basePosition.ToString();

            return id;
        }

        public bool TryGetScene(string id, out ParcelScene scene)
        {
            scene = null;

            if (!loadedScenes.ContainsKey(id))
                return false;

            scene = loadedScenes[id];
            return true;
        }

        public Vector3 ConvertUnityToScenePosition(Vector3 pos, ParcelScene scene = null)
        {
            if (scene == null)
            {
                string sceneId = currentSceneId;

                if (!string.IsNullOrEmpty(sceneId) && loadedScenes.ContainsKey(sceneId))
                    scene = loadedScenes[currentSceneId];
                else
                    return pos;
            }

            Vector3 worldPosition = DCLCharacterController.i.characterPosition.UnityToWorldPosition(pos);
            return worldPosition - Utils.GridToWorldPosition(scene.sceneData.basePosition.x, scene.sceneData.basePosition.y);
        }

        void InitializeSceneBoundariesChecker()
        {
            if (!useBoundariesChecker) return;

            if (boundariesChecker != null)
                boundariesChecker.Stop();

            if (isDebugMode)
            {
                boundariesChecker = new SceneBoundariesDebugModeChecker();
                boundariesChecker.timeBetweenChecks = 0f;
            }
            else
            {
                boundariesChecker = new SceneBoundariesChecker();
            }
        }

        private void SetPositionDirty(DCLCharacterPosition character)
        {
            var currentX = (int)Math.Floor(character.worldPosition.x / ParcelSettings.PARCEL_SIZE);
            var currentY = (int)Math.Floor(character.worldPosition.z / ParcelSettings.PARCEL_SIZE);

            positionDirty = currentX != currentGridSceneCoordinate.x || currentY != currentGridSceneCoordinate.y;

            if (positionDirty)
            {
                sceneSortDirty = true;
                currentGridSceneCoordinate.x = currentX;
                currentGridSceneCoordinate.y = currentY;
            }
        }

        private void SortScenesByDistance()
        {
            if (DCLCharacterController.i == null)
                return;

            currentSceneId = null;
            scenesSortedByDistance.Sort(SortScenesByDistanceMethod);

            using (var iterator = scenesSortedByDistance.GetEnumerator())
            {
                ParcelScene scene;
                bool characterIsInsideScene;

                while (iterator.MoveNext())
                {
                    scene = iterator.Current;

                    if (scene == null)
                        continue;

                    characterIsInsideScene = scene.IsInsideSceneBoundaries(DCLCharacterController.i.characterPosition);

                    if (scene.sceneData.id != globalSceneId && characterIsInsideScene)
                    {
                        currentSceneId = scene.sceneData.id;
                        break;
                    }
                }
            }

            if (!string.IsNullOrEmpty(currentSceneId))
            {
                if (TryGetScene(currentSceneId, out ParcelScene scene) && scene.isReady)
                {
                    CommonScriptableObjects.rendererState.RemoveLock(this);
                }
            }

            CommonScriptableObjects.sceneID.Set(currentSceneId);

            OnSortScenes?.Invoke();
        }

        private int SortScenesByDistanceMethod(ParcelScene sceneA, ParcelScene sceneB)
        {
            sortAuxiliaryVector = sceneA.sceneData.basePosition - currentGridSceneCoordinate;
            int dist1 = sortAuxiliaryVector.sqrMagnitude;

            sortAuxiliaryVector = sceneB.sceneData.basePosition - currentGridSceneCoordinate;
            int dist2 = sortAuxiliaryVector.sqrMagnitude;

            return dist1 - dist2;
        }

        private void OnSceneReady(ParcelScene scene)
        {
            if (scene.sceneData.id == currentSceneId)
            {
                CommonScriptableObjects.rendererState.RemoveLock(this);
            }
        }

        public void LoadParcelScenesExecute(string decentralandSceneJSON)
        {
            LoadParcelScenesMessage.UnityParcelScene scene;

            OnMessageDecodeStart?.Invoke(MessagingTypes.SCENE_LOAD);
            scene = SafeFromJson<LoadParcelScenesMessage.UnityParcelScene>(decentralandSceneJSON);
            OnMessageDecodeEnds?.Invoke(MessagingTypes.SCENE_LOAD);

            if (scene == null || scene.id == null) return;

            var sceneToLoad = scene;

#if UNITY_EDITOR
            if (debugScenes && sceneToLoad.basePosition.ToString() != debugSceneCoords.ToString())
            {
                SendSceneReady(sceneToLoad.id);
                return;
            }
#endif

            OnMessageProcessStart?.Invoke(MessagingTypes.SCENE_LOAD);

            if (!loadedScenes.ContainsKey(sceneToLoad.id))
            {
                var newGameObject = new GameObject("New Scene");

                var newScene = newGameObject.AddComponent<ParcelScene>();
                newScene.SetData(sceneToLoad);

                if (isDebugMode)
                {
                    newScene.InitializeDebugPlane();
                }

                newScene.ownerController = this;
                loadedScenes.Add(sceneToLoad.id, newScene);
                OnNewSceneAdded?.Invoke(newScene);

                scenesSortedByDistance.Add(newScene);

                Environment.i.messagingControllersManager.AddControllerIfNotExists(this, newScene.sceneData.id);

                newScene.OnSceneReady += OnSceneReady;

                if (VERBOSE)
                    Debug.Log($"{Time.frameCount} : Load parcel scene {newScene.sceneData.basePosition}");
            }

            OnMessageProcessEnds?.Invoke(MessagingTypes.SCENE_LOAD);
        }

        public void UpdateParcelScenesExecute(string decentralandSceneJSON)
        {
            LoadParcelScenesMessage.UnityParcelScene scene;

            OnMessageDecodeStart?.Invoke(MessagingTypes.SCENE_UPDATE);
            scene = SafeFromJson<LoadParcelScenesMessage.UnityParcelScene>(decentralandSceneJSON);
            OnMessageDecodeEnds?.Invoke(MessagingTypes.SCENE_UPDATE);

            if (scene == null || scene.id == null)
                return;

            var sceneToLoad = scene;

            OnMessageProcessStart?.Invoke(MessagingTypes.SCENE_UPDATE);

            if (loadedScenes.ContainsKey(sceneToLoad.id))
            {
                loadedScenes[sceneToLoad.id].SetUpdateData(sceneToLoad);
            }
            else
            {
                var newGameObject = new GameObject("New Scene");

                var newScene = newGameObject.AddComponent<ParcelScene>();
                newScene.SetData(sceneToLoad);

                if (isDebugMode)
                {
                    newScene.InitializeDebugPlane();
                }

                newScene.ownerController = this;
                loadedScenes.Add(sceneToLoad.id, newScene);
                OnNewSceneAdded?.Invoke(newScene);
            }

            OnMessageProcessEnds?.Invoke(MessagingTypes.SCENE_UPDATE);
        }

        public void UnloadScene(string sceneKey)
        {
            var queuedMessage = new MessagingBus.QueuedSceneMessage()
            { type = MessagingBus.QueuedSceneMessage.Type.UNLOAD_PARCEL, message = sceneKey };

            OnMessageWillQueue?.Invoke(MessagingTypes.SCENE_DESTROY);

            Environment.i.messagingControllersManager.ForceEnqueueToGlobal(MessagingBusType.INIT, queuedMessage);

            Environment.i.messagingControllersManager.RemoveController(sceneKey);
        }

        public void UnloadParcelSceneExecute(string sceneKey)
        {
            OnMessageProcessStart?.Invoke(MessagingTypes.SCENE_DESTROY);

            if (!loadedScenes.ContainsKey(sceneKey) || loadedScenes[sceneKey].isPersistent)
            {
                return;
            }

            var scene = loadedScenes[sceneKey];

            loadedScenes.Remove(sceneKey);

            // Remove the scene id from the msg. priorities list
            scenesSortedByDistance.Remove(scene);

            // Remove messaging controller for unloaded scene
            Environment.i.messagingControllersManager.RemoveController(scene.sceneData.id);

            if (scene)
            {
                scene.Cleanup(!CommonScriptableObjects.rendererState.Get());

                if (VERBOSE)
                {
                    Debug.Log($"{Time.frameCount} : Destroying scene {scene.sceneData.basePosition}");
                }
            }

            OnMessageProcessEnds?.Invoke(MessagingTypes.SCENE_DESTROY);
        }

        public void UnloadAllScenes()
        {
            var list = loadedScenes.ToArray();
            for (int i = 0; i < list.Length; i++)
            {
                UnloadParcelSceneExecute(list[i].Key);
            }
        }

        public void LoadParcelScenes(string decentralandSceneJSON)
        {
            var queuedMessage = new MessagingBus.QueuedSceneMessage()
            {
                type = MessagingBus.QueuedSceneMessage.Type.LOAD_PARCEL,
                message = decentralandSceneJSON
            };

            OnMessageWillQueue?.Invoke(MessagingTypes.SCENE_LOAD);

            Environment.i.messagingControllersManager.ForceEnqueueToGlobal(MessagingBusType.INIT, queuedMessage);

            sceneSortDirty = true;

            if (VERBOSE)
                Debug.Log($"{Time.frameCount} : Load parcel scene queue {decentralandSceneJSON}");
        }

        public void UpdateParcelScenes(string decentralandSceneJSON)
        {
            var queuedMessage = new MessagingBus.QueuedSceneMessage()
            { type = MessagingBus.QueuedSceneMessage.Type.UPDATE_PARCEL, message = decentralandSceneJSON };

            OnMessageWillQueue?.Invoke(MessagingTypes.SCENE_UPDATE);

            Environment.i.messagingControllersManager.ForceEnqueueToGlobal(MessagingBusType.INIT, queuedMessage);
        }

        public void UnloadAllScenesQueued()
        {
            var queuedMessage = new MessagingBus.QueuedSceneMessage() { type = MessagingBus.QueuedSceneMessage.Type.UNLOAD_SCENES };

            OnMessageWillQueue?.Invoke(MessagingTypes.SCENE_DESTROY);

            Environment.i.messagingControllersManager.ForceEnqueueToGlobal(MessagingBusType.INIT, queuedMessage);
        }

        public void CreateUIScene(string json)
        {
#if UNITY_EDITOR
            if (debugScenes && ignoreGlobalScenes)
                return;
#endif
            CreateUISceneMessage uiScene = SafeFromJson<CreateUISceneMessage>(json);

            string uiSceneId = uiScene.id;

            if (loadedScenes.ContainsKey(uiSceneId))
                return;

            var newGameObject = new GameObject("UI Scene - " + uiSceneId);

            var newScene = newGameObject.AddComponent<GlobalScene>();
            newScene.ownerController = this;
            newScene.unloadWithDistance = false;
            newScene.isPersistent = true;

            LoadParcelScenesMessage.UnityParcelScene data = new LoadParcelScenesMessage.UnityParcelScene
            {
                id = uiSceneId,
                basePosition = new Vector2Int(0, 0),
                baseUrl = uiScene.baseUrl
            };

            newScene.SetData(data);

            loadedScenes.Add(uiSceneId, newScene);
            OnNewSceneAdded?.Invoke(newScene);

            globalSceneId = uiSceneId;

            Environment.i.messagingControllersManager.AddControllerIfNotExists(this, globalSceneId, isGlobal: true);

            if (VERBOSE)
            {
                Debug.Log($"Creating UI scene {uiSceneId}");
            }
        }

        public bool IsCharacterInsideScene(ParcelScene scene)
        {
            return scene.IsInsideSceneBoundaries(DCLCharacterController.i.characterPosition);
        }

        private void OnRenderingStateChange(bool enabled, bool prevState)
        {
            if (!enabled && !string.IsNullOrEmpty(currentSceneId))
            {
                CommonScriptableObjects.rendererState.AddLock(this);
            }
        }

        //======================================================================
        #endregion
        //======================================================================


        //======================================================================
        #region DEBUG_MANAGEMENT
        //======================================================================
        [Header("Debug Tools")] public GameObject fpsPanel;
        [Header("Debug Panel")] public GameObject engineDebugPanel;
        public GameObject sceneDebugPanel;
        public bool debugScenes;
        public Vector2Int debugSceneCoords;
        public static Action OnDebugModeSet;
        [System.NonSerialized] public bool isDebugMode;
        [System.NonSerialized] public bool isWssDebugMode;
        public static bool VERBOSE = false;
        public bool ignoreGlobalScenes = false;

        public void SetDebug()
        {
            Debug.unityLogger.logEnabled = true;

            isDebugMode = true;
            fpsPanel.SetActive(true);

            InitializeSceneBoundariesChecker();

            OnDebugModeSet?.Invoke();
        }

        public void HideFPSPanel()
        {
            fpsPanel.SetActive(false);
        }

        public void ShowFPSPanel()
        {
            fpsPanel.SetActive(true);
        }

        public void SetSceneDebugPanel()
        {
            engineDebugPanel.SetActive(false);
            sceneDebugPanel.SetActive(true);
        }

        public void SetEngineDebugPanel()
        {
            sceneDebugPanel.SetActive(false);
            engineDebugPanel.SetActive(true);
        }

        //======================================================================
        #endregion
        //======================================================================



        public Queue<MessagingBus.QueuedSceneMessage_Scene> sceneMessagesPool { get; } = new Queue<MessagingBus.QueuedSceneMessage_Scene>();

        [System.NonSerialized] public bool prewarmSceneMessagesPool = true;
        [System.NonSerialized] public bool useBoundariesChecker = true;

        [System.NonSerialized] public bool prewarmEntitiesPool = true;

        public string globalSceneId { get; private set; }
        public string currentSceneId { get; private set; }

        public SceneBoundariesChecker boundariesChecker { get; private set; }

        private bool sceneSortDirty = false;
        private bool positionDirty = true;
        private int lastSortFrame = 0;

        public event Action OnSortScenes;
        public event Action<ParcelScene, string> OnOpenExternalUrlRequest;
        public event Action<ParcelScene> OnNewSceneAdded;

        public delegate void OnOpenNFTDialogDelegate(string assetContractAddress, string tokenId, string comment);

        public event OnOpenNFTDialogDelegate OnOpenNFTDialogRequest;

        private Vector2Int currentGridSceneCoordinate = new Vector2Int(EnvironmentSettings.MORDOR_SCALAR, EnvironmentSettings.MORDOR_SCALAR);
        private Vector2Int sortAuxiliaryVector = new Vector2Int(EnvironmentSettings.MORDOR_SCALAR, EnvironmentSettings.MORDOR_SCALAR);



        public const string EMPTY_GO_POOL_NAME = "Empty";




        public void SetDisableAssetBundles()
        {
            RendereableAssetLoadHelper.loadingType = RendereableAssetLoadHelper.LoadingType.GLTF_ONLY;
        }





        public void BuilderReady()
        {
            UnityEngine.SceneManagement.SceneManager.LoadScene("BuilderScene", UnityEngine.SceneManagement.LoadSceneMode.Additive);
        }
    }
}<|MERGE_RESOLUTION|>--- conflicted
+++ resolved
@@ -27,86 +27,7 @@
         [FormerlySerializedAs("factoryManifest")]
         public DCLComponentFactory componentFactory;
 
-<<<<<<< HEAD
-        public HashSet<string> readyScenes = new HashSet<string>();
-        public Dictionary<string, ParcelScene> loadedScenes = new Dictionary<string, ParcelScene>();
-
-        [Header("Debug Tools")] public GameObject fpsPanel;
-
-        [Header("Debug Panel")] public GameObject engineDebugPanel;
-        public GameObject sceneDebugPanel;
-
-        public bool debugScenes;
-
-        public Vector2Int debugSceneCoords;
-        public bool ignoreGlobalScenes = false;
-        public bool msgStepByStep = false;
-
-        [NonSerialized] public bool deferredMessagesDecoding = false;
-        Queue<string> payloadsToDecode = new Queue<string>();
-        const float MAX_TIME_FOR_DECODE = 0.005f;
-
-        private PhysicsSyncController physicsSyncController;
-
-
-        #region BENCHMARK_EVENTS
-
-        //NOTE(Brian): For performance reasons, these events may need to be removed for production.
-        public Action<string> OnMessageWillQueue;
-        public Action<string> OnMessageWillDequeue;
-
-        public Action<string> OnMessageProcessStart;
-        public Action<string> OnMessageProcessEnds;
-
-        public Action<string> OnMessageDecodeStart;
-        public Action<string> OnMessageDecodeEnds;
-
-        #endregion
-
-        public static Action OnDebugModeSet;
-
-#if UNITY_EDITOR
-        public delegate void ProcessDelegate(string sceneId, string method);
-
-        public event ProcessDelegate OnMessageProcessInfoStart;
-        public event ProcessDelegate OnMessageProcessInfoEnds;
-#endif
-        [System.NonSerialized] public List<ParcelScene> scenesSortedByDistance = new List<ParcelScene>();
-        public Queue<MessagingBus.QueuedSceneMessage_Scene> sceneMessagesPool { get; } = new Queue<MessagingBus.QueuedSceneMessage_Scene>();
-
-        [System.NonSerialized] public bool isDebugMode;
-        [System.NonSerialized] public bool isWssDebugMode;
-        [System.NonSerialized] public bool prewarmSceneMessagesPool = true;
-        [System.NonSerialized] public bool useBoundariesChecker = true;
-
-        [System.NonSerialized] public bool prewarmEntitiesPool = true;
-
-        public bool hasPendingMessages => MessagingControllersManager.i.pendingMessagesCount > 0;
-
-        public string globalSceneId { get; private set; }
-        public string currentSceneId { get; private set; }
-
-        public SceneBoundariesChecker boundariesChecker { get; private set; }
-
-        private bool sceneSortDirty = false;
-        private bool positionDirty = true;
-        private int lastSortFrame = 0;
-
-        public event Action OnSortScenes;
-        public event Action<ParcelScene, string> OnOpenExternalUrlRequest;
-        public event Action<ParcelScene> OnNewSceneAdded;
-
-        public delegate void OnOpenNFTDialogDelegate(string assetContractAddress, string tokenId, string comment);
-
-        public event OnOpenNFTDialogDelegate OnOpenNFTDialogRequest;
-
-        private Vector2Int currentGridSceneCoordinate = new Vector2Int(EnvironmentSettings.MORDOR_SCALAR, EnvironmentSettings.MORDOR_SCALAR);
-        private Vector2Int sortAuxiliaryVector = new Vector2Int(EnvironmentSettings.MORDOR_SCALAR, EnvironmentSettings.MORDOR_SCALAR);
-
-        private EntryPoint_World worldEntryPoint;
-=======
         public bool startDecentralandAutomatically = true;
->>>>>>> e4a051c5
 
         void Awake()
         {
@@ -144,8 +65,6 @@
 
             DCLCharacterController.OnCharacterMoved += SetPositionDirty;
 
-            physicsSyncController = new PhysicsSyncController();
-
 #if !UNITY_EDITOR
             worldEntryPoint = new EntryPoint_World(this); // Es un subsistema independiente => Se pone en el entrypoint pero no en el enviroment.
 #endif
@@ -195,7 +114,6 @@
             ParcelScene.parcelScenesCleaner.Stop();
         }
 
-
         private void Update()
         {
             InputController_Legacy.i.Update();
@@ -206,8 +124,6 @@
                 sceneSortDirty = false;
                 SortScenesByDistance();
             }
-
-            physicsSyncController.Update();
         }
 
         public void EnsureEntityPool()  // Mover al PoolManagerFactory
