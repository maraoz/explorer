using DCL.Configuration;
using DCL.Helpers;
using System.Collections.Generic;
using UnityEngine;

namespace DCL.Controllers
{
    public class BlockerHandler
    {
        private readonly Dictionary<(int, int), PoolableObject> blockers = new Dictionary<(int, int), PoolableObject>();

        private static GameObject blockerPrefab;
        const string PARCEL_BLOCKER_POOL_NAME = "ParcelBlocker";
        private const string PARCEL_BLOCKER_PREFAB = "Prefabs/ParcelBlocker";

        Vector3 auxPosVec = new Vector3();
        Vector3 auxScaleVec = new Vector3();

        private static Vector2Int[] aroundOffsets = {
            new Vector2Int(1, 0),
            new Vector2Int(-1, 0),
            new Vector2Int(0, 1),
            new Vector2Int(0, -1),
            new Vector2Int(1, 1),
            new Vector2Int(-1, -1),
            new Vector2Int(1, -1),
            new Vector2Int(-1, 1) };

        public BlockerHandler()
        {
            if (blockerPrefab == null)
                blockerPrefab = Resources.Load<GameObject>(PARCEL_BLOCKER_PREFAB);

            // We need to manually create the Pool for empty game objects if it doesn't exist
            if (!PoolManager.i.ContainsPool(PARCEL_BLOCKER_POOL_NAME))
            {
                GameObject go = Object.Instantiate(blockerPrefab);
                Pool pool = PoolManager.i.AddPool(PARCEL_BLOCKER_POOL_NAME, go);
                pool.ForcePrewarm();
            }
        }


        public void SetupBlockers(Vector2Int[] parcels, float height, Transform parent)
        {
            CleanBlockers();

            int parcelsLength = parcels.Length;

            auxScaleVec.x = ParcelSettings.PARCEL_SIZE;
            auxScaleVec.y = height;
            auxScaleVec.z = ParcelSettings.PARCEL_SIZE;

<<<<<<< HEAD
            Vector3 parcelCenter = new Vector3(ParcelSettings.PARCEL_SIZE / 2, 0, ParcelSettings.PARCEL_SIZE / 2);

            auxPosVec.y = (height / 2) + blockerPrefab.transform.localPosition.y;
=======
            auxPosVec.y = (height - 1) / 2;

            float centerOffset = ParcelSettings.PARCEL_SIZE / 2;
>>>>>>> 91e7e62e

            for (int i = 0; i < parcelsLength; i++)
            {
                Vector2Int pos = parcels[i];

                bool isSurrounded = true;

                for (int i1 = 0; i1 < aroundOffsets.Length; i1++)
                {
                    Vector2Int o = aroundOffsets[i1];

                    if (!blockers.ContainsKey((pos.x + o.x, pos.y + o.y)))
                    {
                        isSurrounded = false;
                        break;
                    }
                }

                if (isSurrounded)
                    continue;

                PoolableObject blocker = PoolManager.i.Get(PARCEL_BLOCKER_POOL_NAME);
                Transform blockerTransform = blocker.gameObject.transform;

<<<<<<< HEAD
                Transform blockerTransform = blocker.gameObject.transform;
                blockerTransform.SetParent(parent, false);

                Vector3 tmpPos = DCLCharacterController.i.characterPosition.WorldToUnityPosition(Utils.GridToWorldPosition(pos.x, pos.y)) + parcelCenter;
                auxPosVec.x = tmpPos.x;
                auxPosVec.z = tmpPos.z;
=======
                blockerTransform.SetParent(parent, false);
                blockerTransform.position = DCLCharacterController.i.characterPosition.WorldToUnityPosition(Utils.GridToWorldPosition(pos.x, pos.y));

                auxPosVec.x = blockerTransform.position.x + centerOffset;
                auxPosVec.z = blockerTransform.position.z + centerOffset;
>>>>>>> 91e7e62e

                blockerTransform.position = auxPosVec;
                blockerTransform.localScale = auxScaleVec;

                blockers.Add((pos.x, pos.y), blocker);
            }
        }

        public void CleanBlockers()
        {
            using (var it = blockers.GetEnumerator())
            {
                while (it.MoveNext())
                {
                    it.Current.Value.Release();
                }
            }

            blockers.Clear();
        }
    }
}<|MERGE_RESOLUTION|>--- conflicted
+++ resolved
@@ -51,15 +51,9 @@
             auxScaleVec.y = height;
             auxScaleVec.z = ParcelSettings.PARCEL_SIZE;
 
-<<<<<<< HEAD
-            Vector3 parcelCenter = new Vector3(ParcelSettings.PARCEL_SIZE / 2, 0, ParcelSettings.PARCEL_SIZE / 2);
-
-            auxPosVec.y = (height / 2) + blockerPrefab.transform.localPosition.y;
-=======
             auxPosVec.y = (height - 1) / 2;
 
             float centerOffset = ParcelSettings.PARCEL_SIZE / 2;
->>>>>>> 91e7e62e
 
             for (int i = 0; i < parcelsLength; i++)
             {
@@ -84,20 +78,11 @@
                 PoolableObject blocker = PoolManager.i.Get(PARCEL_BLOCKER_POOL_NAME);
                 Transform blockerTransform = blocker.gameObject.transform;
 
-<<<<<<< HEAD
-                Transform blockerTransform = blocker.gameObject.transform;
-                blockerTransform.SetParent(parent, false);
-
-                Vector3 tmpPos = DCLCharacterController.i.characterPosition.WorldToUnityPosition(Utils.GridToWorldPosition(pos.x, pos.y)) + parcelCenter;
-                auxPosVec.x = tmpPos.x;
-                auxPosVec.z = tmpPos.z;
-=======
                 blockerTransform.SetParent(parent, false);
                 blockerTransform.position = DCLCharacterController.i.characterPosition.WorldToUnityPosition(Utils.GridToWorldPosition(pos.x, pos.y));
 
                 auxPosVec.x = blockerTransform.position.x + centerOffset;
                 auxPosVec.z = blockerTransform.position.z + centerOffset;
->>>>>>> 91e7e62e
 
                 blockerTransform.position = auxPosVec;
                 blockerTransform.localScale = auxScaleVec;
