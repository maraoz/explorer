--- conflicted
+++ resolved
@@ -1,4 +1,4 @@
-using System.Collections;
+﻿using System.Collections;
 using System.Collections.Generic;
 using UnityEngine;
 using DCL.Helpers;
@@ -27,6 +27,7 @@
         private readonly LinkedList<PoolableObject> unusedObjects = new LinkedList<PoolableObject>();
         private readonly LinkedList<PoolableObject> usedObjects = new LinkedList<PoolableObject>();
         private int maxPrewarmCount = 0;
+        private bool initializing = true;
 
         public float lastGetTime
         {
@@ -38,14 +39,7 @@
 
         public int unusedObjectsCount
         {
-<<<<<<< HEAD
-            get
-            {
-                return unusedObjects.Count;
-            }
-=======
             get { return unusedObjects.Count; }
->>>>>>> 91e7e62e
         }
 
         public int usedObjectsCount
@@ -55,13 +49,14 @@
 
         public Pool(string name, int maxPrewarmCount)
         {
+            container = new GameObject("Pool - " + name);
+            this.maxPrewarmCount = maxPrewarmCount;
+            initializing = true;
+
 #if UNITY_EDITOR
             Application.quitting += OnIsQuitting;
 #endif
-            if (PoolManager.USE_POOL_CONTAINERS)
-                container = new GameObject("Pool - " + name);
-
-<<<<<<< HEAD
+
             if (RenderingController.i != null)
                 RenderingController.i.OnRenderingStateChanged += OnRenderingStateChanged;
 
@@ -70,9 +65,6 @@
         void OnRenderingStateChanged(bool renderingEnabled)
         {
             initializing = !renderingEnabled;
-=======
-            this.maxPrewarmCount = maxPrewarmCount;
->>>>>>> 91e7e62e
         }
 
         public void ForcePrewarm()
@@ -83,17 +75,7 @@
 
         public PoolableObject Get()
         {
-<<<<<<< HEAD
             if (initializing)
-            {
-                int count = activeCount;
-
-                for (int i = inactiveCount; i < Mathf.Min(count * PREWARM_ACTIVE_MULTIPLIER, maxPrewarmCount); i++)
-                {
-                    Instantiate();
-                }
-=======
-            if (PoolManager.i.initializing)
             {
                 int count = usedObjectsCount;
 
@@ -101,13 +83,10 @@
                 {
                     Instantiate();
                 }
-
+            }
+            else if (unusedObjects.Count == 0)
+            {
                 Instantiate();
->>>>>>> 91e7e62e
-            }
-            else if (unusedObjects.Count == 0)
-            {
-                Instantiate();
             }
 
             PoolableObject poolable = Extract();
@@ -119,12 +98,7 @@
 
         private PoolableObject Extract()
         {
-<<<<<<< HEAD
             PoolableObject po = unusedObjects.First.Value;
-=======
-            PoolableObject po = null;
-            po = unusedObjects.First.Value;
->>>>>>> 91e7e62e
             unusedObjects.RemoveFirst();
             po.node = usedObjects.AddFirst(po);
 
@@ -134,7 +108,6 @@
             return po;
         }
 
-<<<<<<< HEAD
         private void Return(PoolableObject po)
         {
             unusedObjects.AddFirst(po);
@@ -146,8 +119,6 @@
 #endif
         }
 
-=======
->>>>>>> 91e7e62e
         public PoolableObject Instantiate()
         {
             var gameObject = InstantiateAsOriginal();
@@ -171,11 +142,7 @@
         private PoolableObject SetupPoolableObject(GameObject gameObject, bool active = false)
         {
             if (PoolManager.i.poolables.ContainsKey(gameObject))
-<<<<<<< HEAD
                 return null;
-=======
-                return PoolManager.i.GetPoolable(gameObject);
->>>>>>> 91e7e62e
 
             PoolableObject poolable = new PoolableObject();
             poolable.pool = this;
@@ -185,11 +152,7 @@
             if (!active)
             {
                 DisablePoolableObject(poolable);
-<<<<<<< HEAD
                 unusedObjects.AddFirst(poolable);
-=======
-                poolable.node = unusedObjects.AddFirst(poolable);
->>>>>>> 91e7e62e
             }
             else
             {
@@ -210,17 +173,11 @@
                 return;
 #endif
 
-            if (poolable == null || !PoolManager.i.HasPoolable(poolable))
+            if (poolable == null || poolable.isInsidePool)
                 return;
 
             DisablePoolableObject(poolable);
-
-            poolable.node.List.Remove(poolable.node);
-            poolable.node = unusedObjects.AddFirst(poolable);
-
-#if UNITY_EDITOR
-            RefreshName();
-#endif
+            Return(poolable);
         }
 
         public void ReleaseAll()
@@ -256,16 +213,11 @@
 
         public void RemoveFromPool(PoolableObject poolable)
         {
-<<<<<<< HEAD
             if (unusedObjects.Contains(poolable))
                 unusedObjects.Remove(poolable);
 
             if (usedObjects.Contains(poolable))
                 usedObjects.Remove(poolable);
-=======
-            poolable.node.List.Remove(poolable);
-            poolable.node = null;
->>>>>>> 91e7e62e
 
             PoolManager.i.poolables.Remove(poolable.gameObject);
 #if UNITY_EDITOR
@@ -293,11 +245,12 @@
             usedObjects.Clear();
 
             Object.Destroy(this.original);
-
-            if (PoolManager.USE_POOL_CONTAINERS)
-                Object.Destroy(this.container);
+            Object.Destroy(this.container);
 
             OnCleanup?.Invoke(this);
+
+            if (RenderingController.i != null)
+                RenderingController.i.OnRenderingStateChanged -= OnRenderingStateChanged;
         }
 
         public void EnablePoolableObject(PoolableObject poolable)
@@ -309,12 +262,9 @@
 
             if (!go.activeSelf)
                 go.SetActive(true);
-<<<<<<< HEAD
 
             if (go.transform.parent != null)
                 go.transform.SetParent(null);
-=======
->>>>>>> 91e7e62e
 
             lastGetTime = Time.unscaledTime;
         }
@@ -325,7 +275,6 @@
             if (isQuitting)
                 return;
 #endif
-<<<<<<< HEAD
             if (poolable.gameObject == null)
                 return;
 
@@ -338,36 +287,14 @@
                 poolable.gameObject.transform.ResetLocalTRS();
             }
 #endif
-=======
-            GameObject go = poolable.gameObject;
-
-            if (go == null)
-                return;
-
-            if (go.activeSelf)
-                go.SetActive(false);
-
-            if (PoolManager.USE_POOL_CONTAINERS)
-            {
-                if (container != null)
-                {
-                    go.transform.SetParent(container.transform);
-                }
-            }
-            else
-            {
-                go.transform.SetParent(null);
-            }
->>>>>>> 91e7e62e
-        }
-
-#if UNITY_EDITOR
+        }
+
         private void RefreshName()
         {
             if (this.container != null)
                 this.container.name = $"in: {unusedObjectsCount} out: {usedObjectsCount} id: {id}";
         }
-#endif
+
         public static bool FindPoolInGameObject(GameObject gameObject, out Pool pool)
         {
             pool = null;
