using DCL;
using System.Collections;
using System.Collections.Generic;
<<<<<<< HEAD
=======
using UnityEngine;
>>>>>>> 09e9145c
using UnityEngine.Assertions;
using UnityEngine.TestTools;

namespace AssetPromiseKeeper_Mock_Tests
{
    public class BlockedAndMasterPromisesShould
    {
        [UnityTest]
        public IEnumerator ResolveCorrectlyIfKeepIsCalledWhenBlockedPromisesAreBeingProcessed()
        {
<<<<<<< HEAD
=======
            Time.maximumDeltaTime = 0.016f;

>>>>>>> 09e9145c
            var library = new AssetLibrary_Mock();
            var keeper = new AssetPromiseKeeper_Mock(library);

            string id = "1";

            var promList = new List<AssetPromise_Mock>();

            var mischievousPromise = new AssetPromise_Mock();
            mischievousPromise.idGenerator = id;
            mischievousPromise.loadTime = 0.01f;

            var mischievousPromise2 = new AssetPromise_Mock();
            mischievousPromise2.idGenerator = id;
            mischievousPromise2.loadTime = 0.01f;

            for (int i = 0; i < 49; i++)
            {
                AssetPromise_Mock tmpProm = new AssetPromise_Mock();
                tmpProm.idGenerator = id;
                tmpProm.loadTime = 0.01f;
                keeper.Keep(tmpProm);
                promList.Add(tmpProm);
            }

            for (int i = 0; i < promList.Count; i++)
            {
                AssetPromise_Mock prom = promList[i];
                yield return prom;

                if (i == 25)
                {
                    keeper.Keep(mischievousPromise);
                    keeper.Keep(mischievousPromise2);
                    yield return new DCL.WaitUntil(() => mischievousPromise.keepWaiting == false, 2.0f);
                    yield return new DCL.WaitUntil(() => mischievousPromise2.keepWaiting == false, 2.0f);
                    Assert.IsFalse(mischievousPromise.keepWaiting, "While blocked promises are being resolved, new promises enqueued with the same id should solve correctly!");
                    Assert.IsFalse(mischievousPromise2.keepWaiting, "While blocked promises are being resolved, new promises enqueued with the same id should solve correctly!");
                }
            }
        }

        [UnityTest]
        public IEnumerator FailCorrectlyIfMasterPromiseFails()
        {
            var library = new AssetLibrary_Mock();
            var keeper = new AssetPromiseKeeper_Mock(library);

            string id = "1";
            AssetPromise_Mock prom = new AssetPromise_Mock();
            prom.idGenerator = id;
            Asset_Mock asset = null;
            bool failEventCalled1 = false;
            prom.OnSuccessEvent += (x) => { asset = x; };
            prom.OnFailEvent += (x) => { failEventCalled1 = true; };

            prom.forceFail = true;

            AssetPromise_Mock prom2 = new AssetPromise_Mock();
            prom2.idGenerator = id;
            Asset_Mock asset2 = null;
            bool failEventCalled2 = false;
            prom2.OnSuccessEvent += (x) => { asset2 = x; };
            prom2.OnFailEvent += (x) => { failEventCalled2 = true; };

            AssetPromise_Mock prom3 = new AssetPromise_Mock();
            prom3.idGenerator = id;
            Asset_Mock asset3 = null;
            bool failEventCalled3 = false;
            prom3.OnSuccessEvent += (x) => { asset3 = x; };
            prom3.OnFailEvent += (x) => { failEventCalled3 = true; };

            keeper.Keep(prom);
            keeper.Keep(prom2);
            keeper.Keep(prom3);

            Assert.AreEqual(3, keeper.waitingPromisesCount);

            yield return prom;
            yield return prom2;
            yield return prom3;

            Assert.AreEqual(0, keeper.waitingPromisesCount);

            Assert.AreNotEqual(AssetPromiseState.FINISHED, prom.state);
            Assert.AreNotEqual(AssetPromiseState.FINISHED, prom2.state);
            Assert.AreNotEqual(AssetPromiseState.FINISHED, prom3.state);

            Assert.IsTrue(failEventCalled1);
            Assert.IsTrue(failEventCalled2);
            Assert.IsTrue(failEventCalled3);

            Assert.IsFalse(asset != null);
            Assert.IsFalse(asset2 != null);
            Assert.IsFalse(asset3 != null);

            Assert.IsFalse(library.Contains(asset));
            Assert.AreNotEqual(1, library.masterAssets.Count);

            AssetPromise_Mock prom4 = new AssetPromise_Mock();
            prom4.idGenerator = id;
            Asset_Mock asset4 = null;
            prom4.OnSuccessEvent += (x) => { asset4 = x; };

            keeper.Keep(prom4);

            yield return prom4;

            Assert.IsTrue(asset4 != null);
            Assert.IsTrue(library.Contains(asset4));
            Assert.AreEqual(1, library.masterAssets.Count);
        }

    }
}<|MERGE_RESOLUTION|>--- conflicted
+++ resolved
@@ -1,10 +1,7 @@
 using DCL;
 using System.Collections;
 using System.Collections.Generic;
-<<<<<<< HEAD
-=======
 using UnityEngine;
->>>>>>> 09e9145c
 using UnityEngine.Assertions;
 using UnityEngine.TestTools;
 
@@ -15,11 +12,8 @@
         [UnityTest]
         public IEnumerator ResolveCorrectlyIfKeepIsCalledWhenBlockedPromisesAreBeingProcessed()
         {
-<<<<<<< HEAD
-=======
             Time.maximumDeltaTime = 0.016f;
 
->>>>>>> 09e9145c
             var library = new AssetLibrary_Mock();
             var keeper = new AssetPromiseKeeper_Mock(library);
 
