--- conflicted
+++ resolved
@@ -20,12 +20,9 @@
         static readonly float maxLoadBudgetTime = 0.032f;
         static float currentLoadBudgetTime = 0;
         public static bool limitTimeBudget = false;
-<<<<<<< HEAD
+
         CoroutineStarter.Coroutine loadCoroutine;
-=======
-
-        Coroutine loadCoroutine;
->>>>>>> 91e7e62e
+
         static HashSet<string> failedRequestUrls = new HashSet<string>();
         UnityWebRequest assetBundleRequest;
 
@@ -105,13 +102,8 @@
                 }
             }
 
-<<<<<<< HEAD
-            if (concurrentRequests >= 5)
-                yield return new WaitUntil(() => concurrentRequests < 5);
-=======
             if (concurrentRequests >= MAX_CONCURRENT_REQUESTS)
                 yield return new WaitUntil(() => concurrentRequests < MAX_CONCURRENT_REQUESTS);
->>>>>>> 91e7e62e
 
             concurrentRequests++;
             mustDecrementRequest = true;
