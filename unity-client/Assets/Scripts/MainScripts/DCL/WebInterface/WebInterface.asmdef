--- conflicted
+++ resolved
@@ -2,12 +2,8 @@
     "name": "WebInterface",
     "references": [
         "GUID:43315b150e1df4592868fc0fe58b3429",
-<<<<<<< HEAD
-        "GUID:6afcac5154f98e846bbd9f27e454b57a"
-=======
         "GUID:6afcac5154f98e846bbd9f27e454b57a",
         "GUID:ba9b721ce33233c4da7ff4ef30d25b59"
->>>>>>> 09e9145c
     ],
     "optionalUnityReferences": [],
     "includePlatforms": [],
