--- conflicted
+++ resolved
@@ -392,8 +392,6 @@
             public float volume;
         }
 
-<<<<<<< HEAD
-=======
         [System.Serializable]
         public class JumpInPayload
         {
@@ -401,7 +399,6 @@
             public Vector2 gridPosition;
         }
 
->>>>>>> 09e9145c
 #if UNITY_WEBGL && !UNITY_EDITOR
     /**
      * This method is called after the first render. It marks the loading of the
@@ -461,10 +458,7 @@
         private static OnGlobalPointerEventPayload onGlobalPointerEventPayload = new OnGlobalPointerEventPayload();
         private static OnGlobalPointerEvent onGlobalPointerEvent = new OnGlobalPointerEvent();
         private static AudioStreamingPayload onAudioStreamingEvent = new AudioStreamingPayload();
-<<<<<<< HEAD
-=======
         private static JumpInPayload jumpInPayload = new JumpInPayload();
->>>>>>> 09e9145c
         private static GotoEvent gotoEvent = new GotoEvent();
         private static SendChatMessageEvent sendChatMessageEvent = new SendChatMessageEvent();
 
@@ -828,10 +822,6 @@
             onAudioStreamingEvent.volume = volume;
             SendMessage("SetAudioStream", onAudioStreamingEvent);
         }
-<<<<<<< HEAD
-=======
-
->>>>>>> 09e9145c
         public static void GoTo(int x, int y)
         {
             gotoEvent.x = x;
@@ -839,8 +829,6 @@
             SendMessage("GoTo", gotoEvent);
         }
 
-<<<<<<< HEAD
-=======
         public static void JumpIn(int x, int y, string serverName, string layerName)
         {
             jumpInPayload.realm.serverName = serverName;
@@ -852,19 +840,15 @@
             SendMessage("JumpIn", jumpInPayload);
         }
 
->>>>>>> 09e9145c
         public static void SendChatMessage(ChatMessage message)
         {
             sendChatMessageEvent.message = message;
             SendMessage("SendChatMessage", sendChatMessageEvent);
         }
-<<<<<<< HEAD
-=======
 
         public static void UpdateFriendshipStatus(FriendsController.FriendshipUpdateStatusMessage message)
         {
             SendMessage("UpdateFriendshipStatus", message);
         }
->>>>>>> 09e9145c
     }
 }