using System;
using System.Collections;
using System.Collections.Generic;
using DCL.Configuration;
using UnityEngine;
using UnityEngine.Assertions;
using UnityEngine.EventSystems;
using UnityEngine.Networking;
using UnityEngine.UI;

namespace DCL.Helpers
{
    public static class Utils
    {
        public static Dictionary<string, Material> staticMaterials;

        public static Material EnsureResourcesMaterial(string path)
        {
            if (staticMaterials == null)
            {
                staticMaterials = new Dictionary<string, Material>();
            }

            if (!staticMaterials.ContainsKey(path))
            {
                Material material = Resources.Load(path) as Material;

                if (material != null)
                {
                    staticMaterials.Add(path, material);
                }

                return material;
            }

            return staticMaterials[path];
        }

        public static void CleanMaterials(Renderer r)
        {
            if (r != null)
            {
                foreach (Material m in r.materials)
                {
                    if (m != null)
                    {
                        Material.Destroy(m);
                    }
                }
            }
        }

        public static Vector2[] FloatArrayToV2List(float[] uvs)
        {
            Vector2[] uvsResult = new Vector2[uvs.Length / 2];
            int uvsResultIndex = 0;

            for (int i = 0; i < uvs.Length;)
            {
                Vector2 tmpUv = Vector2.zero;
                tmpUv.x = uvs[i++];
                tmpUv.y = uvs[i++];

                uvsResult[uvsResultIndex++] = tmpUv;
            }

            return uvsResult;
        }


        public static void ResetLocalTRS(this Transform t)
        {
            t.localPosition = Vector3.zero;
            t.localRotation = Quaternion.identity;
            t.localScale = Vector3.one;
        }

        public static void SetToMaxStretch(this RectTransform t)
        {
            t.anchorMin = Vector2.zero;
            t.offsetMin = Vector2.zero;
            t.anchorMax = Vector2.one;
            t.offsetMax = Vector2.one;
            t.sizeDelta = Vector2.zero;
            t.anchoredPosition = Vector2.zero;
            t.ForceUpdateRectTransforms();
        }

        public static void SetToCentered(this RectTransform t)
        {
            t.anchorMin = Vector2.one * 0.5f;
            t.offsetMin = Vector2.one * 0.5f;
            t.anchorMax = Vector2.one * 0.5f;
            t.offsetMax = Vector2.one * 0.5f;
            t.sizeDelta = Vector2.one * 100;
            t.ForceUpdateRectTransforms();
        }

        public static void SetToBottomLeft(this RectTransform t)
        {
            t.anchorMin = Vector2.zero;
            t.offsetMin = Vector2.zero;
            t.anchorMax = Vector2.zero;
            t.offsetMax = Vector2.zero;
            t.sizeDelta = Vector2.one * 100;
            t.ForceUpdateRectTransforms();
        }

        public static void ForceUpdateLayout(this RectTransform rt, bool delayed = true)
        {
            if (!rt.gameObject.activeInHierarchy)
                return;

            if (delayed)
                CoroutineStarter.Start(ForceUpdateLayoutRoutine(rt));
            else
            {
                Utils.InverseTransformChildTraversal<RectTransform>(
                (x) =>
                {
                    LayoutRebuilder.ForceRebuildLayoutImmediate(x);
                },
                rt);

                LayoutRebuilder.ForceRebuildLayoutImmediate(rt);
            }
        }

        private static IEnumerator ForceUpdateLayoutRoutine(RectTransform rt)
        {
            yield return null;

            Utils.InverseTransformChildTraversal<RectTransform>(
            (x) =>
            {
                LayoutRebuilder.ForceRebuildLayoutImmediate(x);
            },
            rt);

            LayoutRebuilder.ForceRebuildLayoutImmediate(rt);
        }


        public static void InverseTransformChildTraversal<TComponent>(Action<TComponent> action, Transform startTransform)
            where TComponent : Component
        {
            if (startTransform == null) return;

            foreach (Transform t in startTransform)
            {
                InverseTransformChildTraversal(action, t);
            }

            var component = startTransform.GetComponent<TComponent>();

            if (component != null)
            {
                action.Invoke(component);
            }
        }

        public static void ForwardTransformChildTraversal<TComponent>(Func<TComponent, bool> action, Transform startTransform)
            where TComponent : Component
        {
            Assert.IsTrue(startTransform != null, "startTransform must not be null");

            var component = startTransform.GetComponent<TComponent>();

            if (component != null)
            {
                if (!action.Invoke(component))
                    return;
            }

            foreach (Transform t in startTransform)
            {
                ForwardTransformChildTraversal(action, t);
            }
        }


        public static T GetOrCreateComponent<T>(this GameObject gameObject) where T : UnityEngine.Component
        {
            T component = gameObject.GetComponent<T>();

            if (!component)
            {
                return gameObject.AddComponent<T>();
            }

            return component;
        }

        public static bool WebRequestSucceded(this UnityWebRequest request)
        {
            return request != null && !request.isNetworkError && !request.isHttpError;
        }

        public static IEnumerator FetchAsset(string url, UnityWebRequest request,
            System.Action<UnityWebRequest> OnSuccess = null, System.Action<string> OnFail = null)
        {
            if (!string.IsNullOrEmpty(url))
            {
                using (var webRequest = request)
                {
                    yield return webRequest.SendWebRequest();

                    if (!WebRequestSucceded(request))
                    {
                        Debug.LogError(
                            string.Format("Fetching asset failed ({0}): {1} ", request.url, webRequest.error));

                        if (OnFail != null)
                        {
                            OnFail.Invoke(webRequest.error);
                        }
                    }
                    else
                    {
                        if (OnSuccess != null)
                        {
                            OnSuccess.Invoke(webRequest);
                        }
                    }
                }
            }
            else
            {
                Debug.LogError(string.Format("Can't fetch asset as the url is empty!"));
            }
        }

        public static IEnumerator FetchAudioClip(string url, AudioType audioType, Action<AudioClip> OnSuccess,
            Action<string> OnFail)
        {
            //NOTE(Brian): This closure is called when the download is a success.
            Action<UnityWebRequest> OnSuccessInternal =
                (request) =>
                {
                    if (OnSuccess != null)
                    {
                        bool supported = true;
#if UNITY_EDITOR
                        supported = audioType != AudioType.MPEG;
#endif
                        AudioClip ac = null;

                        if (supported)
                            ac = DownloadHandlerAudioClip.GetContent(request);

                        OnSuccess.Invoke(ac);
                    }
                };

            Action<string> OnFailInternal =
                (error) =>
                {
                    if (OnFail != null)
                    {
                        OnFail.Invoke(error);
                    }
                };

            var req = UnityWebRequestMultimedia.GetAudioClip(url, audioType);

            yield return FetchAsset(url, req, OnSuccessInternal,
                OnFailInternal);
        }

        public static IEnumerator FetchTexture(string textureURL, Action<Texture2D> OnSuccess)
        {
            //NOTE(Brian): This closure is called when the download is a success.
            System.Action<UnityWebRequest> OnSuccessInternal =
                (request) =>
                {
                    var texture = DownloadHandlerTexture.GetContent(request);
                    OnSuccess?.Invoke(texture);
                };

            yield return FetchAsset(textureURL, UnityWebRequestTexture.GetTexture(textureURL), OnSuccessInternal);
        }

        public static IEnumerator FetchWrappedTextureAsset(string url, Action<IWrappedTextureAsset> OnSuccess)
        {
            string contentType = null;
            byte[] bytes = null;

            yield return Utils.FetchAsset(url, UnityWebRequest.Get(url), (request) =>
            {
                contentType = request.GetResponseHeader("Content-Type");
                bytes = request.downloadHandler.data;
            });

            if (contentType != null && bytes != null)
            {
                yield return WrappedTextureAssetFactory.Create(contentType, bytes, OnSuccess);
            }
        }

        public static AudioType GetAudioTypeFromUrlName(string url)
        {
            if (string.IsNullOrEmpty(url))
            {
                Debug.LogError("GetAudioTypeFromUrlName >>> Null url!");
                return AudioType.UNKNOWN;
            }

            string ext = url.Substring(url.Length - 3).ToLower();

            switch (ext)
            {
                case "mp3":
                    return AudioType.MPEG;
                case "wav":
                    return AudioType.WAV;
                case "ogg":
                    return AudioType.OGGVORBIS;
                default:
                    return AudioType.UNKNOWN;
            }
        }

        public static bool SafeFromJsonOverwrite(string json, object objectToOverwrite)
        {
            try
            {
                JsonUtility.FromJsonOverwrite(json, objectToOverwrite);
            }
            catch (System.ArgumentException e)
            {
                Debug.LogError("ArgumentException Fail!... Json = " + json + " " + e.ToString());
                return false;
            }

            return true;
        }

        public static T FromJsonWithNulls<T>(string json)
        {
            return Newtonsoft.Json.JsonConvert.DeserializeObject<T>(json);
        }

        public static T SafeFromJson<T>(string json)
        {
            T returningValue = default(T);

            if (!string.IsNullOrEmpty(json))
            {
                try
                {
                    returningValue = JsonUtility.FromJson<T>(json);
                }
                catch (System.ArgumentException e)
                {
                    Debug.LogError("ArgumentException Fail!... Json = " + json + " " + e.ToString());
                }
            }

            return returningValue;
        }

        public static GameObject AttachPlaceholderRendererGameObject(UnityEngine.Transform targetTransform)
        {
            var placeholderRenderer = GameObject.CreatePrimitive(PrimitiveType.Cube).GetComponent<MeshRenderer>();

            placeholderRenderer.material = Resources.Load<Material>("Materials/AssetLoading");
            placeholderRenderer.transform.SetParent(targetTransform);
            placeholderRenderer.transform.localPosition = Vector3.zero;
            placeholderRenderer.name = "PlaceholderRenderer";

            return placeholderRenderer.gameObject;
        }

        public static void SafeDestroy(UnityEngine.Object obj)
        {
#if UNITY_EDITOR
            if (Application.isPlaying)
                UnityEngine.Object.Destroy(obj);
            else
                UnityEngine.Object.DestroyImmediate(obj, false);
#else
                UnityEngine.Object.Destroy(obj);
#endif
        }

        /**
         * Transforms a grid position into a world-relative 3d position
         */
        public static Vector3 GridToWorldPosition(float xGridPosition, float yGridPosition)
        {
            return new Vector3(
                x: xGridPosition * ParcelSettings.PARCEL_SIZE,
                y: 0f,
                z: yGridPosition * ParcelSettings.PARCEL_SIZE
            );
        }

        /**
         * Transforms a world position into a grid position
         */
        public static Vector2Int WorldToGridPosition(Vector3 worldPosition)
        {
            return new Vector2Int(
                (int)Mathf.Floor(worldPosition.x / ParcelSettings.PARCEL_SIZE),
                (int)Mathf.Floor(worldPosition.z / ParcelSettings.PARCEL_SIZE)
            );
        }
        public static Vector2 WorldToGridPositionUnclamped(Vector3 worldPosition)
        {
            return new Vector2(
                worldPosition.x / ParcelSettings.PARCEL_SIZE,
                worldPosition.z / ParcelSettings.PARCEL_SIZE
            );
        }

        public static string GetTestAssetsPathRaw()
        {
            return Application.dataPath + "/../TestResources";
        }

        public static string GetTestsAssetsPath(bool useWebServerPath = false)
        {
            if (useWebServerPath)
            {
                return "http://127.0.0.1:9991";
            }
            else
            {
                var uri = new System.Uri(GetTestAssetsPathRaw());
                var converted = uri.AbsoluteUri;
                return converted;
            }
        }

        public static bool AproxComparison(this Color color1, Color color2, float tolerance = 0.01f) // tolerance of roughly 1f / 255f
        {
            if (Mathf.Abs(color1.r - color2.r) < tolerance
                && Mathf.Abs(color1.g - color2.g) < tolerance
                && Mathf.Abs(color1.b - color2.b) < tolerance)
            {
                return true;
            }
            return false;
        }

        public static T ParseJsonArray<T>(string jsonArray) where T : IEnumerable => DummyJsonUtilityFromArray<T>.GetFromJsonArray(jsonArray);

        [Serializable]
        private class DummyJsonUtilityFromArray<T> where T : IEnumerable //UnityEngine.JsonUtility is really fast but cannot deserialize json arrays
        {
            [SerializeField] private T value;

            public static T GetFromJsonArray(string jsonArray)
            {
                string newJson = $"{{ \"value\": {jsonArray}}}";
                return JsonUtility.FromJson<DummyJsonUtilityFromArray<T>>(newJson).value;
            }
        }

        public static Bounds BuildMergedBounds(Renderer[] renderers)
        {
            Bounds bounds = new Bounds();

            for (int i = 0; i < renderers.Length; i++)
            {
                if (renderers[i] == null) continue;

                if (i == 0)
                    bounds = renderers[i].bounds;
                else
                    bounds.Encapsulate(renderers[i].bounds);
            }

            return bounds;
        }

        private static int lockedInFrame = -1;
        public static bool LockedThisFrame() => lockedInFrame == Time.frameCount;

        //NOTE(Brian): Made as an independent flag because the CI doesn't work well with the Cursor.lockState check.
        public static bool isCursorLocked = false;

        public static void LockCursor()
        {
            if (isCursorLocked) return;

            isCursorLocked = true;
            lockedInFrame = Time.frameCount;
            Cursor.visible = false;
            Cursor.lockState = CursorLockMode.Locked;

            EventSystem.current.SetSelectedGameObject(null);
        }

        public static void UnlockCursor()
        {
            if (!isCursorLocked) return;

            isCursorLocked = false;
            Cursor.visible = true;
            Cursor.lockState = CursorLockMode.None;

            EventSystem.current.SetSelectedGameObject(null);
        }

        public static void DestroyAllChild(this Transform transform)
        {
            foreach (Transform child in transform)
            {
                UnityEngine.Object.Destroy(child.gameObject);
            }
        }

        public static List<Vector2Int> GetBottomLeftZoneArray(Vector2Int bottomLeftAnchor, Vector2Int size)
        {
            List<Vector2Int> coords = new List<Vector2Int>();

            for (int x = bottomLeftAnchor.x; x < bottomLeftAnchor.x + size.x; x++)
            {
                for (int y = bottomLeftAnchor.y; y < bottomLeftAnchor.y + size.y; y++)
                {
                    coords.Add(new Vector2Int(x, y));
                }
            }

            return coords;
        }

        public static List<Vector2Int> GetCenteredZoneArray(Vector2Int center, Vector2Int size)
        {
            List<Vector2Int> coords = new List<Vector2Int>();

            for (int x = center.x - size.x; x < center.x + size.x; x++)
            {
                for (int y = center.y - size.y; y < center.y + size.y; y++)
                {
                    coords.Add(new Vector2Int(x, y));
                }
            }

            return coords;
        }

        public static void DrawRectGizmo(Rect rect, Color color, float duration)
        {
            Vector3 tl2 = new Vector3(rect.xMin, rect.yMax, 0);
            Vector3 bl2 = new Vector3(rect.xMin, rect.yMin, 0);
            Vector3 tr2 = new Vector3(rect.xMax, rect.yMax, 0);
            Vector3 br2 = new Vector3(rect.xMax, rect.yMin, 0);

            Debug.DrawLine(tl2, bl2, color, duration);
            Debug.DrawLine(tl2, tr2, color, duration);
            Debug.DrawLine(bl2, br2, color, duration);
            Debug.DrawLine(tr2, br2, color, duration);
        }
<<<<<<< HEAD
=======

        public static string ToUpperFirst(this string value)
        {
            if (!string.IsNullOrEmpty(value))
            {
                var capital = char.ToUpper(value[0]);
                value = capital + value.Substring(1);
            }

            return value;
        }

>>>>>>> 09e9145c
    }
}<|MERGE_RESOLUTION|>--- conflicted
+++ resolved
@@ -553,8 +553,6 @@
             Debug.DrawLine(bl2, br2, color, duration);
             Debug.DrawLine(tr2, br2, color, duration);
         }
-<<<<<<< HEAD
-=======
 
         public static string ToUpperFirst(this string value)
         {
@@ -567,6 +565,5 @@
             return value;
         }
 
->>>>>>> 09e9145c
     }
 }