using System;
using UnityEngine;

public class UserProfileController : MonoBehaviour
{
    public static UserProfileController i { get; private set; }

    private static UserProfileDictionary userProfilesCatalogValue;
    public static UserProfileDictionary userProfilesCatalog
    {
        get
        {
            if (userProfilesCatalogValue == null)
            {
                userProfilesCatalogValue = Resources.Load<UserProfileDictionary>("UserProfilesCatalog");
            }

            return userProfilesCatalogValue;
        }
    }

    [NonSerialized] public UserProfile ownUserProfile;

    public void Awake()
    {
        i = this;
        ownUserProfile = UserProfile.GetOwnUserProfile();
    }

    public void LoadProfile(string payload)
    {
        if (payload == null)
        {
            return;
        }

        var model = JsonUtility.FromJson<UserProfileModel>(payload);
        ownUserProfile.UpdateData(model);
        userProfilesCatalog.Add(model.userId, ownUserProfile);
    }

    public void AddUserProfileToCatalog(string payload)
    {
        AddUserProfileToCatalog(JsonUtility.FromJson<UserProfileModel>(payload));
    }

    public void AddUserProfilesToCatalog(string payload)
    {
        UserProfileModel[] items = JsonUtility.FromJson<UserProfileModel[]>(payload);
        int count = items.Length;
        for (int i = 0; i < count; ++i)
        {
            AddUserProfileToCatalog(items[i]);
        }
    }

    public void AddUserProfileToCatalog(UserProfileModel model)
    {
        var userProfile = ScriptableObject.CreateInstance<UserProfile>();
        userProfile.UpdateData(model);
        userProfilesCatalog.Add(model.userId, userProfile);
<<<<<<< HEAD
=======
    }

    public static UserProfile GetProfileByName(string targetUserName)
    {
        foreach (var userProfile in userProfilesCatalogValue)
        {
            if (userProfile.Value.userName.ToLower() == targetUserName.ToLower())
                return userProfile.Value;
        }

        return null;
>>>>>>> 09e9145c
    }

    public void RemoveUserProfilesFromCatalog(string payload)
    {
        string[] usernames = JsonUtility.FromJson<string[]>(payload);
        for (int index = 0; index < usernames.Length; index++)
        {
            RemoveUserProfileFromCatalog(userProfilesCatalog.Get(usernames[index]));
        }
    }

    public void RemoveUserProfileFromCatalog(UserProfile userProfile)
    {
        if (userProfile == null) return;

        userProfilesCatalog.Remove(userProfile.userId);
        Destroy(userProfile);
    }

    public void ClearProfilesCatalog()
    {
        userProfilesCatalog?.Clear();
    }
}<|MERGE_RESOLUTION|>--- conflicted
+++ resolved
@@ -59,8 +59,6 @@
         var userProfile = ScriptableObject.CreateInstance<UserProfile>();
         userProfile.UpdateData(model);
         userProfilesCatalog.Add(model.userId, userProfile);
-<<<<<<< HEAD
-=======
     }
 
     public static UserProfile GetProfileByName(string targetUserName)
@@ -72,7 +70,6 @@
         }
 
         return null;
->>>>>>> 09e9145c
     }
 
     public void RemoveUserProfilesFromCatalog(string payload)
