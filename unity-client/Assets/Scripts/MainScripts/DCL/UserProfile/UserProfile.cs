<<<<<<< HEAD
using System;
using System.Collections;
=======
﻿using System;
>>>>>>> 91e7e62e
using System.Collections.Generic;
using System.Linq;
using DCL.Interface;
using UnityEngine;

[CreateAssetMenu(fileName = "UserProfile", menuName = "UserProfile")]
public class UserProfile : ScriptableObject //TODO Move to base variable
{
    public const bool ENABLE_EXPRESSIONS = false;
    
    static DateTime epochStart = new DateTime(1970, 1, 1, 0, 0, 0, DateTimeKind.Utc);

    public event Action<UserProfile> OnUpdate;

    public string userName => model.name;
    public string description => model.description;
    public string email => model.email;
    public AvatarModel avatar => model.avatar;
    internal Dictionary<string, int> inventory = new Dictionary<string, int>();

    public Sprite faceSnapshot { get; private set; }
    public Sprite bodySnapshot { get; private set; }

    internal UserProfileModel model = new UserProfileModel() //Empty initialization to avoid nullchecks
    {
        avatar = new AvatarModel()
    };

<<<<<<< HEAD
    internal CoroutineStarter.Coroutine downloadingFaceCoroutine = null;
    internal CoroutineStarter.Coroutine downloadingBodyCoroutine = null;

=======
>>>>>>> 91e7e62e
    public void UpdateData(UserProfileModel newModel, bool downloadAssets = true)
    {
        if (model?.snapshots?.face != null)
            ThumbnailsManager.CancelRequest(model.snapshots.face, OnFaceSnapshotReady);

        if (model?.snapshots?.body != null)
            ThumbnailsManager.CancelRequest(model.snapshots.body, OnBodySnapshotReady);

        inventory.Clear();
        faceSnapshot = null;
        bodySnapshot = null;

        if (newModel == null)
        {
            model = null;
            return;
        }

        model.name = newModel.name;
        model.email = newModel.email;
        model.description = newModel.description;
        model.avatar.CopyFrom(newModel.avatar);
        model.snapshots = newModel.snapshots;
        model.inventory = newModel.inventory;
        if (model.inventory != null)
        {
            inventory = model.inventory.GroupBy(x => x).ToDictionary(x => x.Key, x => x.Count());
        }

        if (downloadAssets && model.snapshots != null)
        {
            if(model.snapshots.face != null)
                ThumbnailsManager.RequestThumbnail(model.snapshots.face, OnFaceSnapshotReady);
            if(model.snapshots.body != null)
                ThumbnailsManager.RequestThumbnail(model.snapshots.body, OnBodySnapshotReady);
        }

        OnUpdate?.Invoke(this);
    }

    public int GetItemAmount(string itemId)
    {
        if (inventory == null || !inventory.ContainsKey(itemId))
            return 0;

        return inventory[itemId];
    }

    private void OnFaceSnapshotReady(Sprite sprite)
    {
        faceSnapshot = sprite;
        OnUpdate?.Invoke(this);
    }

    private void OnBodySnapshotReady(Sprite sprite)
    {
        bodySnapshot = sprite;
        OnUpdate?.Invoke(this);
    }

    public void OverrideAvatar(AvatarModel newModel, Sprite faceSnapshot, Sprite bodySnapshot)
    {
        if (model?.snapshots != null)
        {
            if(model.snapshots.face != null)
                ThumbnailsManager.CancelRequest(model.snapshots.face, OnFaceSnapshotReady);

            if(model.snapshots.body != null)
                ThumbnailsManager.CancelRequest(model.snapshots.body, OnBodySnapshotReady);
        }

        model.avatar.CopyFrom(newModel);
        this.faceSnapshot = faceSnapshot;
        this.bodySnapshot = bodySnapshot;
        OnUpdate?.Invoke(this);
    }

    public void SetAvatarExpression(string id)
    {
        if (!ENABLE_EXPRESSIONS)
            return;
        
        var timestamp = (long)(DateTime.UtcNow - epochStart).TotalMilliseconds;
        avatar.expressionTriggerId = id;
        avatar.expressionTriggerTimestamp = timestamp;
        WebInterface.SendExpression(id, timestamp);
        OnUpdate?.Invoke(this);
    }

    public string[] GetInventoryItemsIds()
    {
        return inventory.Keys.ToArray();
    }

    internal static UserProfile ownUserProfile;

    public static UserProfile GetOwnUserProfile()
    {
        if (ownUserProfile == null)
        {
            ownUserProfile = Resources.Load<UserProfile>("ScriptableObjects/OwnUserProfile");
        }

        return ownUserProfile;
    }

    public UserProfileModel CloneModel() => model.Clone();

#if UNITY_EDITOR
    private void OnEnable()
    {
        Application.quitting -= CleanUp;
        Application.quitting += CleanUp;
    }

    private void CleanUp()
    {
        Application.quitting -= CleanUp;
        if (UnityEditor.AssetDatabase.Contains(this))
            Resources.UnloadAsset(this);
    }
#endif
}<|MERGE_RESOLUTION|>--- conflicted
+++ resolved
@@ -1,9 +1,4 @@
-<<<<<<< HEAD
-using System;
-using System.Collections;
-=======
 ﻿using System;
->>>>>>> 91e7e62e
 using System.Collections.Generic;
 using System.Linq;
 using DCL.Interface;
@@ -32,12 +27,6 @@
         avatar = new AvatarModel()
     };
 
-<<<<<<< HEAD
-    internal CoroutineStarter.Coroutine downloadingFaceCoroutine = null;
-    internal CoroutineStarter.Coroutine downloadingBodyCoroutine = null;
-
-=======
->>>>>>> 91e7e62e
     public void UpdateData(UserProfileModel newModel, bool downloadAssets = true)
     {
         if (model?.snapshots?.face != null)
