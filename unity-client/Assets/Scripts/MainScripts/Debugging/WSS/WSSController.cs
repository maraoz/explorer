using DCL.Components;
using DCL.Interface;
using System.Collections.Generic;
using UnityEngine;
using WebSocketSharp;
using WebSocketSharp.Server;

namespace DCL
{
    public class DCLWebSocketService : WebSocketBehavior
    {
        static bool VERBOSE = false;

        private void SendMessageToWeb(string type, string message)
        {
            var x = new Message()
            {
                type = type,
                payload = message
            };
            Send(Newtonsoft.Json.JsonConvert.SerializeObject(x));
        }

        public class Message
        {
            public string type;
            public string payload;

            public override string ToString()
            {
                return string.Format("type = {0}... payload = {1}...", type, payload);
            }
        }

        protected override void OnMessage(MessageEventArgs e)
        {
            base.OnMessage(e);

            lock (WSSController.queuedMessages)
            {
                Message finalMessage;
                finalMessage = JsonUtility.FromJson<Message>(e.Data);

                WSSController.queuedMessages.Enqueue(finalMessage);
                WSSController.queuedMessagesDirty = true;
            }
        }

        protected override void OnError(ErrorEventArgs e)
        {
            base.OnError(e);
        }

        protected override void OnClose(CloseEventArgs e)
        {
            base.OnClose(e);
            WebInterface.OnMessageFromEngine -= SendMessageToWeb;
        }

        protected override void OnOpen()
        {
            base.OnOpen();
            WebInterface.OnMessageFromEngine += SendMessageToWeb;
            Send("{\"welcome\": true}");
        }
    }

    public class WSSController : MonoBehaviour
    {
        public enum DebugPanel
        {
            Off,
            Scene,
            Engine
        }

        public enum BaseUrl
        {
            LOCAL_HOST,
            CUSTOM,
        }

        public enum Environment
        {
            USE_DEFAULT_FROM_URL,
            LOCAL,
            ZONE,
            TODAY,
            ORG
        }

        private const string ENGINE_DEBUG_PANEL = "ENGINE_DEBUG_PANEL";
        private const string SCENE_DEBUG_PANEL = "SCENE_DEBUG_PANEL";
        public static WSSController i { get; private set; }
        static bool VERBOSE = false;
        WebSocketServer ws;
        public SceneController sceneController;
        public RenderingController renderingController;
        public DCLCharacterController characterController;
        private Builder.DCLBuilderBridge builderBridge = null;
        public CameraController cameraController;

        [System.NonSerialized]
        public static Queue<DCLWebSocketService.Message> queuedMessages = new Queue<DCLWebSocketService.Message>();

        [System.NonSerialized] public static volatile bool queuedMessagesDirty;

        public bool isServerReady
        {
            get { return ws.IsListening; }
        }

        public bool openBrowserWhenStart;

        [Header("Kernel General Settings")] public bool useCustomContentServer = false;
        public string customContentServerUrl = "http://localhost:1338/";

        [Space(10)] public BaseUrl baseUrlMode;
        public string baseUrlCustom;

        [Space(10)] public Environment environment;

        public Vector2 startInCoords = new Vector2(-99, 109);

        [Header("Kernel Misc Settings")] public bool forceLocalComms = true;
        public bool allWearables = false;
        public bool testWearables = false;
        public bool enableTutorial = false;
        public bool useNewChat = true;
        public DebugPanel debugPanelMode = DebugPanel.Off;


        private void Awake()
        {
            i = this;
        }

        private void Start()
        {
#if UNITY_EDITOR
            SceneController.i.isWssDebugMode = true;
#endif
            ws = new WebSocketServer("ws://localhost:5000");
            ws.AddWebSocketService<DCLWebSocketService>("/dcl");
            ws.Start();

            if (useCustomContentServer)
            {
                RendereableAssetLoadHelper.useCustomContentServerUrl = true;
                RendereableAssetLoadHelper.customContentServerUrl = customContentServerUrl;
            }

            if (openBrowserWhenStart)
            {
                string baseUrl = "";
                string debugString = "";

                if (baseUrlMode == BaseUrl.CUSTOM)
                    baseUrl = baseUrlCustom;
                else
                    baseUrl = "http://localhost:8080/?";

                switch (environment)
                {
                    case Environment.USE_DEFAULT_FROM_URL:
                        break;
                    case Environment.LOCAL:
                        debugString = "DEBUG_MODE&";
                        break;
                    case Environment.ZONE:
                        debugString = "ENV=zone&";
                        break;
                    case Environment.TODAY:
                        debugString = "ENV=today&";
                        break;
                    case Environment.ORG:
                        debugString = "ENV=org&";
                        break;
                }

                if (forceLocalComms)
                {
                    debugString += "LOCAL_COMMS&";
                }

                if (allWearables)
                {
                    debugString += "ALL_WEARABLES&";
                }

                if (testWearables)
                {
                    debugString += "TEST_WEARABLES&";
                }

                if (enableTutorial)
                {
                    debugString += "RESET_TUTORIAL&";
                }

                if (useNewChat)
                {
                    debugString += "USE_NEW_CHAT&";
                }

                string debugPanelString = "";

                if (debugPanelMode == DebugPanel.Engine)
                {
                    debugPanelString = ENGINE_DEBUG_PANEL + "&";
                }
                else if (debugPanelMode == DebugPanel.Scene)
                {
                    debugPanelString = SCENE_DEBUG_PANEL + "&";
                }

                Application.OpenURL(
                    $"{baseUrl}{debugString}{debugPanelString}position={startInCoords.x}%2C{startInCoords.y}&ws=ws%3A%2F%2Flocalhost%3A5000%2Fdcl");
            }
        }

        private void OnDestroy()
        {
            if (ws != null)
            {
                ws.Stop();
                ws = null;
            }
        }

        void Update()
        {
            lock (WSSController.queuedMessages)
            {
                if (queuedMessagesDirty)
                {
                    while (queuedMessages.Count > 0)
                    {
                        DCLWebSocketService.Message msg = queuedMessages.Dequeue();

                        if (VERBOSE)
                        {
                            Debug.Log(
                                "<b><color=#0000FF>WSSController</color></b> >>> Got it! passing message of type " +
                                msg.type);
                        }

                        switch (msg.type)
                        {
                            case "SetDebug":
                                sceneController.SetDebug();
                                break;
                            case "SetSceneDebugPanel":
                                sceneController.SetSceneDebugPanel();
                                break;
                            case "ShowFPSPanel":
                                sceneController.ShowFPSPanel();
                                break;
                            case "HideFPSPanel":
                                sceneController.HideFPSPanel();
                                break;
                            case "SetEngineDebugPanel":
                                sceneController.SetEngineDebugPanel();
                                break;
                            case "SendSceneMessage":
                                sceneController.SendSceneMessage(msg.payload);
                                break;
                            case "LoadParcelScenes":
                                sceneController.LoadParcelScenes(msg.payload);
                                break;
                            case "UnloadScene":
                                sceneController.UnloadScene(msg.payload);
                                break;
                            case "Teleport":
                                characterController.Teleport(msg.payload);
                                break;
                            case "SetRotation":
                                cameraController.SetRotation(msg.payload);
                                break;
                            case "Reset":
                                sceneController.UnloadAllScenesQueued();
                                break;
                            case "CreateUIScene":
                                sceneController.CreateUIScene(msg.payload);
                                break;
                            case "LoadProfile":
                                UserProfileController.i?.LoadProfile(msg.payload);
                                break;
                            case "AddUserProfileToCatalog":
                                UserProfileController.i.AddUserProfileToCatalog(msg.payload);
                                break;
                            case "AddUserProfilesToCatalog":
                                UserProfileController.i.AddUserProfilesToCatalog(msg.payload);
                                break;
                            case "RemoveUserProfilesFromCatalog":
                                UserProfileController.i.RemoveUserProfilesFromCatalog(msg.payload);
                                break;
                            case "DeactivateRendering":
                                renderingController.DeactivateRendering();
                                break;
                            case "ActivateRendering":
                                renderingController.ActivateRendering();
                                break;
                            case "ShowNotificationFromJson":
                                NotificationsController.i.ShowNotificationFromJson(msg.payload);
                                break;
                            case "BuilderReady":
                                sceneController.BuilderReady();
                                break;
                            case "UpdateParcelScenes":
                                sceneController.UpdateParcelScenes(msg.payload);
                                break;
                            case "GetMousePosition":
                                GetBuilderBridge()?.GetMousePosition(msg.payload);
                                break;
                            case "SelectGizmo":
                                GetBuilderBridge()?.SelectGizmo(msg.payload);
                                break;
                            case "ResetObject":
                                GetBuilderBridge()?.ResetObject();
                                break;
                            case "ZoomDelta":
                                GetBuilderBridge()?.ZoomDelta(msg.payload);
                                break;
                            case "SetPlayMode":
                                GetBuilderBridge()?.SetPlayMode(msg.payload);
                                break;
                            case "TakeScreenshot":
                                GetBuilderBridge()?.TakeScreenshot(msg.payload);
                                break;
                            case "ResetBuilderScene":
                                GetBuilderBridge()?.ResetBuilderScene();
                                break;
                            case "SetBuilderCameraPosition":
                                GetBuilderBridge()?.SetBuilderCameraPosition(msg.payload);
                                break;
                            case "SetBuilderCameraRotation":
                                GetBuilderBridge()?.SetBuilderCameraRotation(msg.payload);
                                break;
                            case "ResetBuilderCameraZoom":
                                GetBuilderBridge()?.ResetBuilderCameraZoom();
                                break;
                            case "SetGridResolution":
                                GetBuilderBridge()?.SetGridResolution(msg.payload);
                                break;
                            case "OnBuilderKeyDown":
                                GetBuilderBridge()?.OnBuilderKeyDown(msg.payload);
                                break;
                            case "UnloadBuilderScene":
                                GetBuilderBridge()?.UnloadBuilderScene(msg.payload);
                                break;
                            case "SetSelectedEntities":
                                GetBuilderBridge()?.SetSelectedEntities(msg.payload);
                                break;
                            case "GetCameraTargetBuilder":
                                GetBuilderBridge()?.GetCameraTargetBuilder(msg.payload);
                                break;
                            case "PreloadFile":
                                GetBuilderBridge()?.PreloadFile(msg.payload);
                                break;
                            case "AddWearableToCatalog":
                                CatalogController.i?.AddWearableToCatalog(msg.payload);
                                break;
                            case "AddWearablesToCatalog":
                                CatalogController.i?.AddWearablesToCatalog(msg.payload);
                                break;
                            case "RemoveWearablesFromCatalog":
                                CatalogController.i?.RemoveWearablesFromCatalog(msg.payload);
                                break;
                            case "ClearWearableCatalog":
                                CatalogController.i?.ClearWearableCatalog();
                                break;
                            case "ShowNewWearablesNotification":
                                HUDController.i?.ShowNewWearablesNotification(msg.payload);
                                break;
                            case "ConfigureHUDElement":
                                HUDController.i?.ConfigureHUDElement(msg.payload);
<<<<<<< HEAD
                                break;
=======
                                break;
                            case "InitializeFriends":
                                FriendsController.i?.InitializeFriends(msg.payload);
                                break;
                            case "UpdateFriendshipStatus":
                                FriendsController.i?.UpdateFriendshipStatus(msg.payload);
                                break;
                            case "UpdateUserPresence":
                                FriendsController.i?.UpdateUserPresence(msg.payload);
                                break;
                            case "FriendNotFound":
                                FriendsController.i?.FriendNotFound(msg.payload);
                                break;
>>>>>>> 09e9145c
                            case "AddMessageToChatWindow":
                                ChatController.i?.AddMessageToChatWindow(msg.payload);
                                break;
                            case "UpdateMinimapSceneInformation":
                                MinimapMetadataController.i?.UpdateMinimapSceneInformation(msg.payload);
                                break;
                            case "SetTutorialEnabled":
                                DCL.Tutorial.TutorialController.i?.SetTutorialEnabled();
                                break;
                            case "TriggerSelfUserExpression":
                                HUDController.i.TriggerSelfUserExpression(msg.payload);
                                break;
                            case "AirdroppingRequest":
                                HUDController.i.AirdroppingRequest(msg.payload);
                                break;
                            case "ShowWelcomeNotification":
<<<<<<< HEAD
                                HUDController.i.ShowWelcomeNotification();
=======
                                NotificationsController.i.ShowWelcomeNotification();
>>>>>>> 09e9145c
                                break;
                            case "ShowTermsOfServices":
                                HUDController.i.ShowTermsOfServices(msg.payload);
                                break;
                            default:
                                Debug.Log(
                                    "<b><color=#FF0000>WSSController:</color></b> received an unknown message from kernel to renderer: " +
                                    msg.type);
                                break;
                        }
                    }

                    queuedMessagesDirty = false;
                }
            }
        }

        private Builder.DCLBuilderBridge GetBuilderBridge()
        {
            if (builderBridge == null)
            {
                builderBridge = FindObjectOfType<Builder.DCLBuilderBridge>();
            }

            return builderBridge;
        }
    }
}<|MERGE_RESOLUTION|>--- conflicted
+++ resolved
@@ -375,9 +375,6 @@
                                 break;
                             case "ConfigureHUDElement":
                                 HUDController.i?.ConfigureHUDElement(msg.payload);
-<<<<<<< HEAD
-                                break;
-=======
                                 break;
                             case "InitializeFriends":
                                 FriendsController.i?.InitializeFriends(msg.payload);
@@ -391,7 +388,6 @@
                             case "FriendNotFound":
                                 FriendsController.i?.FriendNotFound(msg.payload);
                                 break;
->>>>>>> 09e9145c
                             case "AddMessageToChatWindow":
                                 ChatController.i?.AddMessageToChatWindow(msg.payload);
                                 break;
@@ -408,11 +404,7 @@
                                 HUDController.i.AirdroppingRequest(msg.payload);
                                 break;
                             case "ShowWelcomeNotification":
-<<<<<<< HEAD
-                                HUDController.i.ShowWelcomeNotification();
-=======
                                 NotificationsController.i.ShowWelcomeNotification();
->>>>>>> 09e9145c
                                 break;
                             case "ShowTermsOfServices":
                                 HUDController.i.ShowTermsOfServices(msg.payload);
