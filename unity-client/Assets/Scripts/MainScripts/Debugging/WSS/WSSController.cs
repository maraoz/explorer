--- conflicted
+++ resolved
@@ -139,11 +139,7 @@
         {
 #if UNITY_EDITOR
             SceneController.i.isWssDebugMode = true;
-<<<<<<< HEAD
 #endif
-=======
-
->>>>>>> a71ef290
             ws = new WebSocketServer("ws://localhost:5000");
             ws.AddWebSocketService<DCLWebSocketService>("/dcl");
             ws.Start();
@@ -215,19 +211,11 @@
 
         private void OnDestroy()
         {
-<<<<<<< HEAD
-=======
-#if UNITY_EDITOR
->>>>>>> a71ef290
             if (ws != null)
             {
                 ws.Stop();
                 ws = null;
             }
-<<<<<<< HEAD
-=======
-#endif
->>>>>>> a71ef290
         }
 
         void Update()
