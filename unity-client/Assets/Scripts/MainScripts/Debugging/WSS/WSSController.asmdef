--- conflicted
+++ resolved
@@ -12,13 +12,9 @@
         "GUID:1a483cdd86db6e641ad77c7046dd035f",
         "GUID:8e14059e964ca49aeb55d0e7b2b14c3c",
         "GUID:7240b5b323e5f4bde8392d35668ad0ae",
-<<<<<<< HEAD
-        "GUID:eb95615676ca6984687c5ae7774d6309"
-=======
         "GUID:eb95615676ca6984687c5ae7774d6309",
         "GUID:ba9b721ce33233c4da7ff4ef30d25b59",
         "GUID:70aa308435753374584c7061e4b89ef2"
->>>>>>> 09e9145c
     ],
     "optionalUnityReferences": [],
     "includePlatforms": [],
