{
  "name": "dcl-kernel",
  "version": "6.4.2",
  "license": "Apache-2.0",
  "scripts": {
    "start": "make watch",
    "build": "make build-essentials",
    "test": "make test-ci"
  },
  "prettier": {
    "semi": false,
    "singleQuote": true,
    "printWidth": 120,
    "trailingComma": "none"
  },
  "lint-staged": {
    "packages/**/*.{ts,tsx}": [
      "prettier --write 'packages/**/*.{ts,tsx}'",
      "git add"
    ],
    "packages/decentraland-ecs/types/dcl/index.d.ts": [
      "prettier --write 'packages/decentraland-ecs/types/dcl/index.d.ts'",
      "git add"
    ]
  },
  "nyc": {
    "extension": [
      ".ts",
      ".tsx"
    ],
    "exclude": [
      "**/*.d.ts",
      "**/dist/**",
      "**/test/**"
    ],
    "reporter": [
      "html",
      "text"
    ],
    "all": true
  },
  "devDependencies": {
    "@microsoft/api-documenter": "^7.2.2",
    "@microsoft/api-extractor": "^7.1.7",
    "@tweenjs/tween.js": "^17.2.0",
    "@types/chai": "^4.1.3",
    "@types/events": "^1.2.0",
    "@types/express": "^4.11.1",
    "@types/fs-extra": "^5.0.2",
    "@types/glob": "^7.1.1",
    "@types/google-protobuf": "^3.2.7",
    "@types/long": "^4.0.1",
    "@types/mocha": "^5.2.0",
    "@types/multer": "^1.3.6",
    "@types/node": "^8.10.36",
    "@types/node-fetch": "^2.1.4",
    "@types/segment-analytics": "0.0.32",
    "@types/semver": "^5.5.0",
    "@types/sinon": "^5.0.1",
    "@types/sinon-chai": "^3.2.2",
    "@types/tween.js": "^16.9.0",
    "@types/uglify-js": "^3.0.4",
    "@types/uuid": "^3.4.5",
    "@types/ws": "^6.0.1",
    "blink-diff": "^1.0.13",
    "chai": "^4.1.2",
    "concurrently": "^4.1.0",
    "cors": "^2.8.4",
    "dcl-amd": "^1.0.5",
    "dcl-tslint-config-standard": "^1.0.1",
    "express": "^4.16.3",
    "fs-extra": "^5.0.0",
    "git-rev-sync": "^1.12.0",
    "lint-staged": "^7.0.5",
    "madge": "^3.4.4",
    "md5-file": "^4.0.0",
    "mkdirp": "^0.5.1",
    "mocha": "^5.1.1",
    "multer": "^1.3.0",
    "node-fetch": "^2.3.0",
    "nyc": "^14.1.1",
    "prettier": "^2.0.5",
    "query-string": "^5.0.1",
    "redux-saga-test-plan": "^4.0.0-rc.1",
    "sinon": "^6.1.3",
    "sinon-chai": "^3.3.0",
    "titere": "^2.0.3",
    "ts-protoc-gen": "^0.10.0",
    "tslint": "^5.14.0",
    "tslint-language-service": "^0.9.9",
    "typescript": "^3.8.3",
    "uglify-js": "^3.5.2",
    "uuid": "^3.1.0",
    "web3x-codegen": "^4.0.6"
  },
  "dependencies": {
    "bignumber.js": "^9.0.0",
    "blob-to-buffer": "^1.2.8",
    "body-scroll-lock": "^2.5.10",
    "cids": "^0.7.3",
    "dcl-catalyst-client": "^1.2.5",
    "dcl-crypto": "^2.2.0",
    "dcl-social-client": "^1.3.10",
<<<<<<< HEAD
    "decentraland-katalyst-peer": "0.2.14",
    "decentraland-renderer": "^1.8.27220",
=======
    "decentraland-katalyst-peer": "0.2.15",
    "decentraland-renderer": "^1.8.24962",
>>>>>>> 0702cd33
    "decentraland-rpc": "^3.1.8",
    "devtools-protocol": "0.0.615714",
    "eth-connect": "^4.0.1",
    "eth-crypto": "^1.5.1",
    "ethereum-blockies": "^0.1.1",
    "fp-future": "^1.0.1",
    "google-protobuf": "^3.6.1",
    "keccakjs": "^0.2.3",
    "long": "^4.0.0",
    "multihashes": "^0.4.14",
    "multihashing-async": "^0.8.0",
    "oimo": "^1.0.9",
    "redux": "^4.0.4",
    "redux-saga": "^1.0.5",
    "reselect": "^4.0.0",
    "sha3": "^2.1.2",
    "typesafe-actions": "^4.4.2",
    "web3x": "^4.0.6",
    "ws": "^7.0.0"
  }
}<|MERGE_RESOLUTION|>--- conflicted
+++ resolved
@@ -101,13 +101,8 @@
     "dcl-catalyst-client": "^1.2.5",
     "dcl-crypto": "^2.2.0",
     "dcl-social-client": "^1.3.10",
-<<<<<<< HEAD
-    "decentraland-katalyst-peer": "0.2.14",
+    "decentraland-katalyst-peer": "0.2.15",
     "decentraland-renderer": "^1.8.27220",
-=======
-    "decentraland-katalyst-peer": "0.2.15",
-    "decentraland-renderer": "^1.8.24962",
->>>>>>> 0702cd33
     "decentraland-rpc": "^3.1.8",
     "devtools-protocol": "0.0.615714",
     "eth-connect": "^4.0.1",
