{
  "name": "dcl-kernel",
  "version": "6.4.2",
  "license": "Apache-2.0",
  "scripts": {
    "start": "make watch",
    "build": "make build-essentials",
    "test": "make test-ci"
  },
  "prettier": {
    "semi": false,
    "singleQuote": true,
    "printWidth": 120
  },
  "lint-staged": {
    "packages/**/*.{ts,tsx}": [
      "prettier --write 'packages/**/*.{ts,tsx}'",
      "git add"
    ],
    "packages/decentraland-ecs/types/dcl/index.d.ts": [
      "prettier --write 'packages/decentraland-ecs/types/dcl/index.d.ts'",
      "git add"
    ]
  },
  "nyc": {
    "extension": [
      ".ts",
      ".tsx"
    ],
    "exclude": [
      "**/*.d.ts",
      "**/dist/**",
      "**/test/**"
    ],
    "reporter": [
      "html",
      "text"
    ],
    "all": true
  },
  "devDependencies": {
    "@microsoft/api-documenter": "^7.2.2",
    "@microsoft/api-extractor": "^7.1.7",
    "@tweenjs/tween.js": "^17.2.0",
    "@types/chai": "^4.1.3",
    "@types/events": "^1.2.0",
    "@types/express": "^4.11.1",
    "@types/fs-extra": "^5.0.2",
    "@types/glob": "^7.1.1",
    "@types/google-protobuf": "^3.2.7",
    "@types/long": "^4.0.1",
    "@types/mocha": "^5.2.0",
    "@types/multer": "^1.3.6",
    "@types/node": "^8.10.36",
    "@types/node-fetch": "^2.1.4",
    "@types/segment-analytics": "0.0.32",
    "@types/semver": "^5.5.0",
    "@types/sinon": "^5.0.1",
    "@types/sinon-chai": "^3.2.2",
    "@types/tween.js": "^16.9.0",
    "@types/uglify-js": "^3.0.4",
    "@types/uuid": "^3.4.5",
    "@types/ws": "^6.0.1",
    "blink-diff": "^1.0.13",
    "chai": "^4.1.2",
    "concurrently": "^4.1.0",
    "cors": "^2.8.4",
    "dcl-amd": "^1.0.5",
    "dcl-tslint-config-standard": "^1.0.1",
    "express": "^4.16.3",
    "fs-extra": "^5.0.0",
    "git-rev-sync": "^1.12.0",
    "lint-staged": "^7.0.5",
    "madge": "^3.4.4",
    "md5-file": "^4.0.0",
    "mkdirp": "^0.5.1",
    "mocha": "^5.1.1",
    "multer": "^1.3.0",
    "node-fetch": "^2.3.0",
    "nyc": "^14.1.1",
    "prettier": "^1.16.4",
    "query-string": "^5.0.1",
    "redux-saga-test-plan": "^4.0.0-rc.1",
    "sinon": "^6.1.3",
    "sinon-chai": "^3.3.0",
    "titere": "^2.0.3",
    "ts-protoc-gen": "^0.10.0",
    "tslint": "^5.14.0",
    "tslint-language-service": "^0.9.9",
    "typescript": "^3.8.3",
    "uglify-js": "^3.5.2",
    "uuid": "^3.1.0",
    "web3x-codegen": "^4.0.6"
  },
  "dependencies": {
    "bignumber.js": "^9.0.0",
    "blob-to-buffer": "^1.2.8",
    "body-scroll-lock": "^2.5.10",
    "cids": "^0.7.3",
    "dcl-catalyst-client": "^1.2.5",
<<<<<<< HEAD
    "dcl-crypto": "^1.7.0",
    "decentraland-katalyst-peer": "0.2.9",
    "decentraland-renderer": "^1.8.15009",
=======
    "dcl-crypto": "^2.2.0",
    "dcl-social-client": "^1.3.10",
    "decentraland-katalyst-peer": "0.2.10",
    "decentraland-renderer": "^1.8.23230",
>>>>>>> 09e9145c
    "decentraland-rpc": "^3.1.8",
    "devtools-protocol": "0.0.615714",
    "eth-connect": "^4.0.1",
    "eth-crypto": "^1.5.1",
    "ethereum-blockies": "^0.1.1",
    "fp-future": "^1.0.1",
    "google-protobuf": "^3.6.1",
    "keccakjs": "^0.2.3",
    "long": "^4.0.0",
    "multihashes": "^0.4.14",
    "multihashing-async": "^0.8.0",
    "oimo": "^1.0.9",
    "redux": "^4.0.4",
    "redux-saga": "^1.0.5",
    "reselect": "^4.0.0",
    "sha3": "^2.1.2",
    "typesafe-actions": "^4.4.2",
    "web3x": "^4.0.6",
    "ws": "^7.0.0"
  }
}<|MERGE_RESOLUTION|>--- conflicted
+++ resolved
@@ -98,16 +98,10 @@
     "body-scroll-lock": "^2.5.10",
     "cids": "^0.7.3",
     "dcl-catalyst-client": "^1.2.5",
-<<<<<<< HEAD
-    "dcl-crypto": "^1.7.0",
-    "decentraland-katalyst-peer": "0.2.9",
-    "decentraland-renderer": "^1.8.15009",
-=======
     "dcl-crypto": "^2.2.0",
     "dcl-social-client": "^1.3.10",
     "decentraland-katalyst-peer": "0.2.10",
     "decentraland-renderer": "^1.8.23230",
->>>>>>> 09e9145c
     "decentraland-rpc": "^3.1.8",
     "devtools-protocol": "0.0.615714",
     "eth-connect": "^4.0.1",
