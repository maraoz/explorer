import { expectSaga } from 'redux-saga-test-plan'
import { call, select } from 'redux-saga/effects'
import { notifyNewInventoryItem, profileRequest, profileSuccess } from 'shared/profiles/actions'
import {
  compareInventoriesAndTriggerNotification,
  handleFetchProfile,
  profileServerRequest,
  fetchInventoryItemsByAddress,
  getCurrentUserId
} from 'shared/profiles/sagas'
import { getProfile, getProfileDownloadServer } from 'shared/profiles/selectors'
import { profileSaga, delay } from '../../packages/shared/profiles/sagas'
import { processServerProfile } from '../../packages/shared/profiles/transformations/processServerProfile'
import { dynamic } from 'redux-saga-test-plan/providers'
import { expect } from 'chai'
import { inventorySuccess } from '../../packages/shared/profiles/actions'
import { isRealmInitialized } from '../../packages/shared/dao/selectors'

const profile = { data: 'profile' }

const delayed = (result: any) =>
  dynamic(async () => {
    await delay(1)
    return result
  })

const delayedProfile = delayed({ avatars: [profile] })

describe('fetchProfile behavior', () => {
  it('completes once for more than one request of same user', () => {
    return expectSaga(profileSaga)
<<<<<<< HEAD
      .put(profileSuccess('user|1', 'passport' as any))
      .not.put(profileSuccess('user|1', 'passport' as any))
=======
      .put(profileSuccess('user|1', 'passport' as any, true))
      .not.put(profileSuccess('user|1', 'passport' as any, true))
>>>>>>> 09e9145c
      .dispatch(profileRequest('user|1'))
      .dispatch(profileRequest('user|1'))
      .dispatch(profileRequest('user|1'))
      .provide([
        [select(isRealmInitialized), true],
        [select(getProfileDownloadServer), 'server'],
        [call(profileServerRequest, 'server', 'user|1'), delayedProfile],
        [call(fetchInventoryItemsByAddress, 'user|1'), []],
        [select(getCurrentUserId), 'myid'],
        [call(processServerProfile, 'user|1', profile), 'passport']
      ])
      .run()
  })

  it('runs one request for each user', () => {
    return expectSaga(profileSaga)
<<<<<<< HEAD
      .put(profileSuccess('user|1', 'passport1' as any))
      .put(profileSuccess('user|2', 'passport2' as any))
=======
      .put(profileSuccess('user|1', 'passport1' as any, true))
      .put(profileSuccess('user|2', 'passport2' as any, true))
>>>>>>> 09e9145c
      .not.put(profileSuccess('user|1', 'passport1' as any))
      .not.put(profileSuccess('user|2', 'passport2' as any))
      .dispatch(profileRequest('user|1'))
      .dispatch(profileRequest('user|1'))
      .dispatch(profileRequest('user|2'))
      .dispatch(profileRequest('user|2'))
      .provide([
        [select(isRealmInitialized), true],
        [select(getProfileDownloadServer), 'server'],
        [call(profileServerRequest, 'server', 'user|1'), delayedProfile],
        [select(getCurrentUserId), 'myid'],
        [call(processServerProfile, 'user|1', profile), 'passport1'],
        [call(profileServerRequest, 'server', 'user|2'), delayedProfile],
        [call(fetchInventoryItemsByAddress, 'user|1'), []],
        [call(processServerProfile, 'user|2', profile), 'passport2'],
        [call(fetchInventoryItemsByAddress, 'user|2'), []]
      ])
      .run()
  })

  it('fetches inventory for corresponding user', () => {
    const profile1 = { ...profile }
    const profile2 = { ...profile }
    return expectSaga(profileSaga)
<<<<<<< HEAD
      .put(profileSuccess('user|1', 'passport1' as any))
      .put(profileSuccess('user|2', 'passport2' as any))
=======
      .put(profileSuccess('user|1', 'passport1' as any, true))
      .put(profileSuccess('user|2', 'passport2' as any, true))
>>>>>>> 09e9145c
      .dispatch(profileRequest('user|1'))
      .dispatch(profileRequest('user|2'))
      .provide([
        [select(isRealmInitialized), true],
        [select(getCurrentUserId), 'myid'],
        [select(getProfileDownloadServer), 'server'],
        [call(profileServerRequest, 'server', 'user|1'), delayed({ avatars: [profile1] })],
        [call(profileServerRequest, 'server', 'user|2'), delayed({ avatars: [profile2] })],
        [call(fetchInventoryItemsByAddress, 'user|1'), ['dcl://base-exclusive/wearable1/1']],
        [call(fetchInventoryItemsByAddress, 'user|2'), ['dcl://base-exclusive/wearable2/2']],
        [call(processServerProfile, 'user|1', profile1), 'passport1'],
        [call(processServerProfile, 'user|2', profile2), 'passport2']
      ])
      .run()
      .then(result => {
        const inventory1 = (profile1 as any).inventory
        expect(inventory1).to.have.length(1)
        expect(inventory1[0]).to.equal('dcl://base-exclusive/wearable1')

        const inventory2 = (profile2 as any).inventory
        expect(inventory2).to.have.length(1)
        expect(inventory2[0]).to.equal('dcl://base-exclusive/wearable2')
      })
  })

  it('ignores inventory for another user', () => {
    const profile1 = { ...profile, ethAddress: 'eth1' }
    return expectSaga(handleFetchProfile, profileRequest('user|1'))
<<<<<<< HEAD
      .put(profileSuccess('user|1', 'passport1' as any))
=======
      .put(profileSuccess('user|1', 'passport1' as any, true))
>>>>>>> 09e9145c
      .dispatch(inventorySuccess('user|2', ['dcl://base-exclusive/wearable2/2']))
      .dispatch(inventorySuccess('user|1', ['dcl://base-exclusive/wearable1/1']))
      .provide([
        [select(getCurrentUserId), 'myid'],
        [select(getProfileDownloadServer), 'server'],
        [call(profileServerRequest, 'server', 'user|1'), delayed({ avatars: [profile1] })],
        [call(processServerProfile, 'user|1', profile1), 'passport1']
      ])
      .run()
      .then(result => {
        const inventory1 = (profile1 as any).inventory
        expect(inventory1).to.have.length(1)
        expect(inventory1[0]).to.equal('dcl://base-exclusive/wearable1')
      })
  })
})

describe('notifications behavior', () => {
  const getReturnsNull = (_: any) => undefined
  const getReturnsYes = (_: any) => 'notified'
  const noopSave = (_: any, __: any) => undefined
  const profile = {}
  const userId = 'userId'
  // TODO - fix tests - moliva - 2019-11-02
  xit('triggers on new item', () => {
    return expectSaga(compareInventoriesAndTriggerNotification, userId, [], ['newItem'], getReturnsNull, noopSave)
      .provide([[select(getProfile, userId), profile]])
      .put(notifyNewInventoryItem())
      .run()
  })
  xit('does not trigger if already sent', () => {
    return expectSaga(compareInventoriesAndTriggerNotification, userId, [], ['newItem'], getReturnsYes, noopSave)
      .provide([[select(getProfile, userId), profile]])
      .not.put(notifyNewInventoryItem())
      .run()
  })
  xit('does not trigger multiple notifications if more than one item', () => {
    return expectSaga(
      compareInventoriesAndTriggerNotification,
      userId,
      [],
      ['newItem', 'newItem2'],
      getReturnsYes,
      noopSave
    )
      .provide([[select(getProfile, userId), profile]])
      .put(notifyNewInventoryItem())
      .not.put(notifyNewInventoryItem())
      .run()
  })
})<|MERGE_RESOLUTION|>--- conflicted
+++ resolved
@@ -29,13 +29,8 @@
 describe('fetchProfile behavior', () => {
   it('completes once for more than one request of same user', () => {
     return expectSaga(profileSaga)
-<<<<<<< HEAD
-      .put(profileSuccess('user|1', 'passport' as any))
-      .not.put(profileSuccess('user|1', 'passport' as any))
-=======
       .put(profileSuccess('user|1', 'passport' as any, true))
       .not.put(profileSuccess('user|1', 'passport' as any, true))
->>>>>>> 09e9145c
       .dispatch(profileRequest('user|1'))
       .dispatch(profileRequest('user|1'))
       .dispatch(profileRequest('user|1'))
@@ -52,13 +47,8 @@
 
   it('runs one request for each user', () => {
     return expectSaga(profileSaga)
-<<<<<<< HEAD
-      .put(profileSuccess('user|1', 'passport1' as any))
-      .put(profileSuccess('user|2', 'passport2' as any))
-=======
       .put(profileSuccess('user|1', 'passport1' as any, true))
       .put(profileSuccess('user|2', 'passport2' as any, true))
->>>>>>> 09e9145c
       .not.put(profileSuccess('user|1', 'passport1' as any))
       .not.put(profileSuccess('user|2', 'passport2' as any))
       .dispatch(profileRequest('user|1'))
@@ -83,13 +73,8 @@
     const profile1 = { ...profile }
     const profile2 = { ...profile }
     return expectSaga(profileSaga)
-<<<<<<< HEAD
-      .put(profileSuccess('user|1', 'passport1' as any))
-      .put(profileSuccess('user|2', 'passport2' as any))
-=======
       .put(profileSuccess('user|1', 'passport1' as any, true))
       .put(profileSuccess('user|2', 'passport2' as any, true))
->>>>>>> 09e9145c
       .dispatch(profileRequest('user|1'))
       .dispatch(profileRequest('user|2'))
       .provide([
@@ -118,11 +103,7 @@
   it('ignores inventory for another user', () => {
     const profile1 = { ...profile, ethAddress: 'eth1' }
     return expectSaga(handleFetchProfile, profileRequest('user|1'))
-<<<<<<< HEAD
-      .put(profileSuccess('user|1', 'passport1' as any))
-=======
       .put(profileSuccess('user|1', 'passport1' as any, true))
->>>>>>> 09e9145c
       .dispatch(inventorySuccess('user|2', ['dcl://base-exclusive/wearable2/2']))
       .dispatch(inventorySuccess('user|1', ['dcl://base-exclusive/wearable1/1']))
       .provide([
