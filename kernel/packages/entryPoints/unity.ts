--- conflicted
+++ resolved
@@ -15,11 +15,8 @@
 import { startUnityParcelLoading, unityInterface } from '../unity-interface/dcl'
 import { initializeUnity } from '../unity-interface/initializer'
 import { HUDElementID } from 'shared/types'
-<<<<<<< HEAD
-=======
 import { identity } from 'shared'
 
->>>>>>> 09e9145c
 const container = document.getElementById('gameContainer')
 
 if (!container) throw new Error('cannot find element #gameContainer')
@@ -37,14 +34,10 @@
     i.ConfigureHUDElement(HUDElementID.AIRDROPPING, { active: true, visible: true })
     i.ConfigureHUDElement(HUDElementID.TERMS_OF_SERVICE, { active: true, visible: true })
     i.ConfigureHUDElement(HUDElementID.TASKBAR, { active: USE_NEW_CHAT, visible: USE_NEW_CHAT })
-<<<<<<< HEAD
-    i.ConfigureHUDElement(HUDElementID.WORLD_CHAT_WINDOW, { active: USE_NEW_CHAT, visible: false })
-=======
     i.ConfigureHUDElement(HUDElementID.WORLD_CHAT_WINDOW, { active: USE_NEW_CHAT, visible: true })
     i.ConfigureHUDElement(HUDElementID.FRIENDS, { active: USE_NEW_CHAT && identity.hasConnectedWeb3, visible: false })
     i.ConfigureHUDElement(HUDElementID.OPEN_EXTERNAL_URL_PROMPT, { active: true, visible: true })
     i.ConfigureHUDElement(HUDElementID.NFT_INFO_DIALOG, { active: true, visible: false })
->>>>>>> 09e9145c
 
     globalThis.globalStore.dispatch(signalRendererInitialized())
 
