declare const globalThis: { UnityLoader: any } & StoreContainer
declare const global: any

// IMPORTANT! This should be execd before loading 'config' module to ensure that init values are successfully loaded
global.enableWeb3 = true

import { NO_MOTD, OPEN_AVATAR_EDITOR, DEBUG_PM } from 'config'
import { worldToGrid } from 'atomicHelpers/parcelScenePositions'
import { initializeUnity } from 'unity-interface/initializer'
import { startUnityParcelLoading } from 'unity-interface/dcl'

import { createLogger } from 'shared/logger'
import { ReportFatalError } from 'shared/loading/ReportFatalError'
import { experienceStarted, NOT_INVITED, AUTH_ERROR_LOGGED_OUT, FAILED_FETCHING_UNITY } from 'shared/loading/types'
import { signalRendererInitialized, signalParcelLoadingStarted } from 'shared/renderer/actions'
import { lastPlayerPosition, teleportObservable } from 'shared/world/positionThings'
import { StoreContainer } from 'shared/store/rootTypes'
import { HUDElementID } from 'shared/types'
<<<<<<< HEAD
import { worldRunningObservable } from 'shared/world/worldState'
import { getCurrentIdentity } from 'shared/session/selectors'
import { userAuthentified } from 'shared/session'
import { realmInitialized } from 'shared/dao'
=======
import { identity } from 'shared'
import { worldRunningObservable, onNextWorldRunning } from 'shared/world/worldState'
>>>>>>> d90abb51

const container = document.getElementById('gameContainer')

if (!container) throw new Error('cannot find element #gameContainer')

const logger = createLogger('unity.ts: ')

const start = Date.now()

const observer = worldRunningObservable.add((isRunning) => {
  if (isRunning) {
    worldRunningObservable.remove(observer)
    DEBUG_PM && logger.info(`initial load: `, Date.now() - start)
  }
})

initializeUnity(container)
  .then(async ({ instancedJS }) => {
    const i = (await instancedJS).unityInterface
    i.ConfigureHUDElement(HUDElementID.MINIMAP, { active: true, visible: true })
    i.ConfigureHUDElement(HUDElementID.AVATAR, { active: true, visible: true })
    i.ConfigureHUDElement(HUDElementID.NOTIFICATION, { active: true, visible: true })
    i.ConfigureHUDElement(HUDElementID.AVATAR_EDITOR, { active: true, visible: OPEN_AVATAR_EDITOR })
    i.ConfigureHUDElement(HUDElementID.SETTINGS, { active: true, visible: false })
    i.ConfigureHUDElement(HUDElementID.EXPRESSIONS, { active: true, visible: true })
    i.ConfigureHUDElement(HUDElementID.PLAYER_INFO_CARD, { active: true, visible: true })
    i.ConfigureHUDElement(HUDElementID.AIRDROPPING, { active: true, visible: true })
    i.ConfigureHUDElement(HUDElementID.TERMS_OF_SERVICE, { active: true, visible: true })
    i.ConfigureHUDElement(HUDElementID.TASKBAR, { active: true, visible: true })
    i.ConfigureHUDElement(HUDElementID.WORLD_CHAT_WINDOW, { active: true, visible: true })
    i.ConfigureHUDElement(HUDElementID.OPEN_EXTERNAL_URL_PROMPT, { active: true, visible: true })
    i.ConfigureHUDElement(HUDElementID.NFT_INFO_DIALOG, { active: true, visible: false })
    i.ConfigureHUDElement(HUDElementID.TELEPORT_DIALOG, { active: true, visible: false })
    i.ConfigureHUDElement(HUDElementID.CONTROLS_HUD, { active: true, visible: false })

    userAuthentified()
      .then(() => {
        const identity = getCurrentIdentity(globalThis.globalStore.getState())!
        i.ConfigureHUDElement(HUDElementID.FRIENDS, { active: identity.hasConnectedWeb3, visible: false })
      })
      .catch((e) => logger.error('error on configuring friends hub'))

    globalThis.globalStore.dispatch(signalRendererInitialized())

<<<<<<< HEAD
    await realmInitialized()
=======
    onNextWorldRunning(() => globalThis.globalStore.dispatch(experienceStarted()))

>>>>>>> d90abb51
    await startUnityParcelLoading()

    globalThis.globalStore.dispatch(signalParcelLoadingStarted())

    if (!NO_MOTD) {
      i.ConfigureHUDElement(HUDElementID.MESSAGE_OF_THE_DAY, { active: false, visible: true })
    }

<<<<<<< HEAD
    teleportObservable.notifyObservers(worldToGrid(lastPlayerPosition))
    globalThis.globalStore.dispatch(experienceStarted())
=======
    _.instancedJS
      .then(() => {
        teleportObservable.notifyObservers(worldToGrid(lastPlayerPosition))
      })
      .catch(defaultLogger.error)
>>>>>>> d90abb51

    document.body.classList.remove('dcl-loading')
    globalThis.UnityLoader.Error.handler = (error: any) => {
      console['error'](error)
      ReportFatalError(error.message)
    }
  })
  .catch((err) => {
    document.body.classList.remove('dcl-loading')
    if (err.message === AUTH_ERROR_LOGGED_OUT || err.message === NOT_INVITED) {
      ReportFatalError(NOT_INVITED)
    } else {
      console['error']('Error loading Unity', err)
      ReportFatalError(FAILED_FETCHING_UNITY)
    }
  })<|MERGE_RESOLUTION|>--- conflicted
+++ resolved
@@ -16,15 +16,10 @@
 import { lastPlayerPosition, teleportObservable } from 'shared/world/positionThings'
 import { StoreContainer } from 'shared/store/rootTypes'
 import { HUDElementID } from 'shared/types'
-<<<<<<< HEAD
-import { worldRunningObservable } from 'shared/world/worldState'
+import { worldRunningObservable, onNextWorldRunning } from 'shared/world/worldState'
 import { getCurrentIdentity } from 'shared/session/selectors'
 import { userAuthentified } from 'shared/session'
 import { realmInitialized } from 'shared/dao'
-=======
-import { identity } from 'shared'
-import { worldRunningObservable, onNextWorldRunning } from 'shared/world/worldState'
->>>>>>> d90abb51
 
 const container = document.getElementById('gameContainer')
 
@@ -69,12 +64,9 @@
 
     globalThis.globalStore.dispatch(signalRendererInitialized())
 
-<<<<<<< HEAD
-    await realmInitialized()
-=======
     onNextWorldRunning(() => globalThis.globalStore.dispatch(experienceStarted()))
 
->>>>>>> d90abb51
+    await realmInitialized()
     await startUnityParcelLoading()
 
     globalThis.globalStore.dispatch(signalParcelLoadingStarted())
@@ -83,16 +75,7 @@
       i.ConfigureHUDElement(HUDElementID.MESSAGE_OF_THE_DAY, { active: false, visible: true })
     }
 
-<<<<<<< HEAD
     teleportObservable.notifyObservers(worldToGrid(lastPlayerPosition))
-    globalThis.globalStore.dispatch(experienceStarted())
-=======
-    _.instancedJS
-      .then(() => {
-        teleportObservable.notifyObservers(worldToGrid(lastPlayerPosition))
-      })
-      .catch(defaultLogger.error)
->>>>>>> d90abb51
 
     document.body.classList.remove('dcl-loading')
     globalThis.UnityLoader.Error.handler = (error: any) => {
