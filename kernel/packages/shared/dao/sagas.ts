--- conflicted
+++ resolved
@@ -14,17 +14,6 @@
   SetCatalystCandidates,
   SetAddedCatalystCandidates
 } from './actions'
-<<<<<<< HEAD
-import { call, put, takeEvery, select } from 'redux-saga/effects'
-import { pickCatalystRealm, fecthCatalystRealms, fetchCatalystStatuses } from './index'
-import { Realm, Candidate } from './types'
-import { getAddedServers, getContentWhitelist } from '../meta/selectors'
-import { getRealmFromString } from '.'
-import { REALM } from 'config'
-import { getAllCatalystCandidates } from './selectors'
-import { WORLD_EXPLORER } from '../../config/index'
-import { waitForMetaConfigurationInitialization } from '../meta/sagas'
-=======
 import { call, put, takeEvery, select, fork } from 'redux-saga/effects'
 import { WORLD_EXPLORER, REALM, getDefaultTLD } from 'config'
 import { waitForMetaConfigurationInitialization } from '../meta/sagas'
@@ -37,7 +26,6 @@
 const CACHE_KEY = 'realm'
 const CATALYST_CANDIDATES_KEY = CACHE_KEY + '-' + SET_CATALYST_CANDIDATES
 const CACHE_TLD_KEY = 'tld'
->>>>>>> 09e9145c
 
 export function* daoSaga(): any {
   yield takeEvery(WEB3_INITIALIZED, loadCatalystRealms)
