import { AtlasState } from '../atlas/types'
import { ProfileState } from '../profiles/types'
import { DaoState } from '../dao/types'
import { MetaState } from '../meta/types'
<<<<<<< HEAD
=======
import { ChatState } from '../chat/types'
>>>>>>> 09e9145c
import { Store } from 'redux'

export type RootState = {
  atlas: AtlasState
  profiles: ProfileState
  dao: DaoState
  meta: MetaState
<<<<<<< HEAD
=======
  chat: ChatState
>>>>>>> 09e9145c
}

export type StoreContainer = { globalStore: Store<RootState> }<|MERGE_RESOLUTION|>--- conflicted
+++ resolved
@@ -2,10 +2,7 @@
 import { ProfileState } from '../profiles/types'
 import { DaoState } from '../dao/types'
 import { MetaState } from '../meta/types'
-<<<<<<< HEAD
-=======
 import { ChatState } from '../chat/types'
->>>>>>> 09e9145c
 import { Store } from 'redux'
 
 export type RootState = {
@@ -13,10 +10,7 @@
   profiles: ProfileState
   dao: DaoState
   meta: MetaState
-<<<<<<< HEAD
-=======
   chat: ChatState
->>>>>>> 09e9145c
 }
 
 export type StoreContainer = { globalStore: Store<RootState> }