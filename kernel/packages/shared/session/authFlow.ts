import { login, signup, signupAgree, signupForm, signUpActive, authClearError } from './actions'
import { StoreContainer } from '../store/rootTypes'
import { ensureUnityInterface } from '../renderer'
import { profileToRendererFormat } from '../profiles/transformations/profileToRendererFormat'
import { baseCatalogsLoaded } from '../profiles/selectors'
import { Avatar, Profile } from '../profiles/types'
import { setLoadingScreenVisible } from '../../unity-interface/dcl'
import { createLocalAuthIdentity } from '../ethereum/provider'
import { getFromLocalStorage } from '../../atomicHelpers/localStorage'
<<<<<<< HEAD
import { ProfileAsPromise } from 'shared/profiles/ProfileAsPromise'
=======
import { AuthError } from './types'
import { getAuthError, isSignUpActive } from './selectors'
>>>>>>> eaf9c367

declare const globalThis: StoreContainer
enum AuthSection {
  SIGN_IN = 'eth-login',
  SING_UP = 'signup-flow',
  SIGN_UP_EDITOR = 'avatar-editor',
  SIGN_UP_STEP_2 = 'signup-step2',
  SIGN_UP_STEP_3 = 'signup-step3',
  SIGN_UP_STEP_4 = 'signup-step4'
}
let modals: Map<string, Modal>

export function setupAuthFlow() {
  modals = setupErrorModals()
  const element = document.getElementById('eth-login')
  if (element) {
    element.style.display = 'block'
    const btnSignup = document.getElementById('btnSignUp')
    if (btnSignup) {
      const signupFlow = document.getElementById('signup-flow')
      const signupStep2 = document.getElementById('signup-step2')
      const signupStep3 = document.getElementById('signup-step3')
      const signupStep4 = document.getElementById('signup-step4')
      const btnSignupBack = document.getElementById('btnSignupBack')
      const btnSignupAgree = document.getElementById('btnSignupAgree')
      const btnBackToAvatareditor = document.getElementById('btn-signup-edit-avatar')

      const form = document.getElementById('signup-form') as HTMLFormElement

      signupFlow!.style.display = 'none'
      signupStep2!.style.display = 'none'
      signupStep3!.style.display = 'none'
      signupStep4!.style.display = 'none'

      btnSignup.addEventListener('click', () => {
        switchTo(AuthSection.SIGN_UP_EDITOR)
      })

      btnBackToAvatareditor!.addEventListener('click', () => {
        switchTo(AuthSection.SIGN_UP_EDITOR, AuthSection.SIGN_UP_STEP_2)
      })
      btnSignupBack!.addEventListener('click', () => {
        switchTo(AuthSection.SIGN_UP_STEP_2, AuthSection.SIGN_UP_STEP_2)
      })
      btnSignupAgree!.addEventListener('click', () => {
        globalThis.globalStore.dispatch(signupAgree())
        switchTo(AuthSection.SIGN_UP_STEP_4, AuthSection.SIGN_UP_STEP_3)
      })

      document.querySelector('.btnSignupWallet')!.addEventListener('click', (event: any) => {
        const provider = event.target.getAttribute('rel')
        const unsubscribe = globalThis.globalStore.subscribe(() => {
          const error = getAuthError(globalThis.globalStore.getState())
          if (modals.has(error)) {
            unsubscribe()
            globalThis.globalStore.dispatch(authClearError())
            modals.get(error)!.open()
          }
          if (!isSignUpActive(globalThis.globalStore.getState())) {
            unsubscribe()
          }
        })
        globalThis.globalStore.dispatch(signup(provider))
      })

      form!.addEventListener('submit', (event) => {
        event.preventDefault()
        const formData = new FormData(form)
        const name = formData.get('name') as string
        const email = formData.get('email') as string

        console.log('SIGNUP-FORM-DATA: ', { name, email })

        globalThis.globalStore.dispatch(signupForm(name, email))

        signupStep2!.style.display = 'none'
        signupStep3!.style.display = 'block'
        return false
      })
    }
    const btnLogin = document.getElementById('eth-login-confirm-button')
    if (btnLogin) {
      const handleLoginClick = (e: any) => {
        const provider = e.target.getAttribute('rel') || 'metamask'
        globalThis.globalStore.dispatch(login(provider))
        const unsubscribe = globalThis.globalStore.subscribe(() => {
          const error = getAuthError(globalThis.globalStore.getState())
          if (modals.has(error)) {
            unsubscribe()
            globalThis.globalStore.dispatch(authClearError())
            modals.get(error)!.open()
            return
          }
          if (globalThis.globalStore.getState().session.initialized) {
            element.style.display = 'none'
            unsubscribe()
          }
        })
      }
      btnLogin!.addEventListener('click', handleLoginClick)
    }
  }
}

export function toggleScreen(screen: 'renderer' | 'signin') {
  const signupFlow = document.getElementById('signup-flow')
  const signupStep2 = document.getElementById('signup-step2')

  if (screen === 'renderer') {
    signupFlow!.style.display = 'none'
    signupStep2!.style.display = 'none'
    document.getElementById('gameContainer')!.setAttribute('style', 'display: block')
  } else {
    signupFlow!.style.display = 'block'
    signupStep2!.style.display = 'block'
    document.getElementById('gameContainer')!.setAttribute('style', 'display: none')
  }
}

function GoToAvatarEditor(element: HTMLElement) {
  element.style.display = 'none'
  toggleScreen('renderer')
  setLoadingScreenVisible(true)

  const unsubscribe = globalThis.globalStore.subscribe(() => {
    if (baseCatalogsLoaded(globalThis.globalStore.getState())) {
      unsubscribe()
      getLocalProfile()
        .then((profile: Profile) => {
          ensureUnityInterface()
            .then((unityInterface) => {
              setLoadingScreenVisible(false)
              unityInterface.LoadProfile(profileToRendererFormat(profile))
              unityInterface.ShowAvatarEditorInSignInFlow()
              unityInterface.ActivateRendering(true)
            })
            .catch()
        })
        .catch()
    }
  })
}

async function getLocalProfile() {
  let profile = getFromLocalStorage('signup_profile') as Profile | null
  if (profile && profile.userId) {
    return profile
  }
  const identity = await createLocalAuthIdentity()
  profile = await ProfileAsPromise(identity.address)
  if (profile) {
    return profile
  }

  let avatar: Avatar = {
    bodyShape: 'dcl://base-avatars/BaseMale',
    snapshots: {
      face: 'QmdYJirtVP61n8AmRzX7FpZ9FzKrcQ8zMi33mjiEKZrXhs',
      face128: 'QmNLneJ2SAV9pEvgGSL3bYAz8PLvHo3Xag7PPghX6NGtZS',
      face256: 'QmNuoogE4r1ho3Bt5hYJMUgr3W6ZY4Jt8Z2Lt7cSvEv5PC',
      body: 'Qmdm6a5kokhfAmTA9kxzyKspY6KSY8CtyvLMRBsviefjjZ'
    },
    eyeColor: '#FFFFFF',
    hairColor: '#FFFFFF',
    skinColor: '#FFFFFF',
    wearables: [
      'dcl://base-avatars/casual_hair_01',
      'dcl://base-avatars/eyebrows_01',
      'dcl://base-avatars/eyes_01',
      'dcl://base-avatars/chin_beard',
      'dcl://base-avatars/green_tshirt',
      'dcl://base-avatars/comfortablepants',
      'dcl://base-avatars/sport_black_shoes',
      'dcl://base-avatars/black_sun_glasses',
      'dcl://base-avatars/mouth_05'
    ]
  }

  return {
    userId: identity.address.toString(),
    name: 'USER_TEST_AVATAR_EDITOR',
    hasClaimedName: false,
    description: '',
    email: '',
    avatar,
    ethAddress: identity.address.toString(),
    inventory: [],
    blocked: [],
    version: 0,
    tutorialStep: 0
  }
}

interface ModalClickListener {
  (e: Event, modal: Modal): void
}

class Modal {
  private readonly container: HTMLElement

  constructor(id: string, onAccept: ModalClickListener, onCancel?: ModalClickListener) {
    this.container = document.getElementById(id) as HTMLElement
    if (!this.container) {
      throw Error('Modal element does not exist')
    }
    const btnAccept = this.container.querySelector(`.btnAccept`)
    if (btnAccept && onAccept) {
      btnAccept.addEventListener('click', (event) => onAccept(event, this))
    }
    const btnCancel = this.container.querySelector(`.btnCancel`)
    if (btnCancel && onCancel) {
      btnCancel.addEventListener('click', (event) => onCancel(event, this))
    }
  }

  open() {
    this.container.style.display = 'block'
  }

  close() {
    this.container.style.display = 'none'
  }
}

function setupErrorModals() {
  const tosNotAccepted = new Modal(AuthError.TOS_NOT_ACCEPTED, (event, modal) => modal.close())
  const accountNotFound = new Modal(AuthError.ACCOUNT_NOT_FOUND, (event, modal) => modal.close())

  const profileDoesntExist = new Modal(
    AuthError.PROFILE_DOESNT_EXIST,
    (event, modal) => {
      modal.close()
      switchTo(AuthSection.SIGN_UP_EDITOR)
    },
    (event, modal) => modal.close()
  )
  const profileAlreadyExists = new Modal(
    AuthError.PROFILE_ALREADY_EXISTS,
    (event, modal) => {
      modal.close()
      switchTo(AuthSection.SIGN_IN, AuthSection.SIGN_UP_STEP_4)
    },
    (event, modal) => modal.close()
  )
  return new Map<string, Modal>([
    [AuthError.TOS_NOT_ACCEPTED, tosNotAccepted],
    [AuthError.ACCOUNT_NOT_FOUND, accountNotFound],
    [AuthError.PROFILE_DOESNT_EXIST, profileDoesntExist],
    [AuthError.PROFILE_ALREADY_EXISTS, profileAlreadyExists]
  ])
}

function switchTo(section: AuthSection, from?: AuthSection) {
  const signInContainer = document.getElementById(AuthSection.SIGN_IN)
  const signUpContainer = document.getElementById(AuthSection.SING_UP)
  // close all modals
  modals.forEach((m) => m.close())
  ;[AuthSection.SIGN_UP_STEP_2, AuthSection.SIGN_UP_STEP_3, AuthSection.SIGN_UP_STEP_4].map((s) => {
    const e = document.getElementById(s)
    e ? (e.style.display = 'none') : null
  })
  switch (section) {
    case AuthSection.SIGN_IN: {
      globalThis.globalStore.dispatch(signUpActive(false))
      signUpContainer ? (signUpContainer.style.display = 'none') : null
      signInContainer ? (signInContainer.style.display = 'block') : null
      return
    }
    case AuthSection.SIGN_UP_EDITOR: {
      globalThis.globalStore.dispatch(signUpActive(true))
      signInContainer ? (signInContainer.style.display = 'none') : null
      signUpContainer ? (signUpContainer.style.display = 'none') : null
      const fromElement = from ? document.getElementById(from) : null
      fromElement ? (fromElement.style.display = 'none') : null
      GoToAvatarEditor(signInContainer!)
      return
    }
  }

  const sectionTo = document.getElementById(section)
  const fromElement = from ? document.getElementById(from) : null
  fromElement ? (fromElement.style.display = 'none') : null
  sectionTo ? (sectionTo.style.display = 'block') : null
}<|MERGE_RESOLUTION|>--- conflicted
+++ resolved
@@ -7,12 +7,9 @@
 import { setLoadingScreenVisible } from '../../unity-interface/dcl'
 import { createLocalAuthIdentity } from '../ethereum/provider'
 import { getFromLocalStorage } from '../../atomicHelpers/localStorage'
-<<<<<<< HEAD
 import { ProfileAsPromise } from 'shared/profiles/ProfileAsPromise'
-=======
 import { AuthError } from './types'
 import { getAuthError, isSignUpActive } from './selectors'
->>>>>>> eaf9c367
 
 declare const globalThis: StoreContainer
 enum AuthSection {
