import { AnyAction } from 'redux'
import { call, delay, fork, put, race, select, take, takeEvery, takeLatest } from 'redux-saga/effects'
import { future, IFuture } from 'fp-future'

import { RENDERER_INITIALIZED } from 'shared/renderer/types'
import { LOGIN_COMPLETED, USER_AUTHENTIFIED } from 'shared/session/actions'
import { web3initialized } from 'shared/dao/actions'
import { queueTrackingEvent } from '../analytics'
import { getCurrentUser } from '../comms/peers'
import { lastPlayerPosition } from '../world/positionThings'

import { SceneLoad, SCENE_FAIL, SCENE_LOAD, SCENE_START } from './actions'
import { LoadingState } from './reducer'
import {
  EXPERIENCE_STARTED,
  loadingTips,
  rotateHelpText,
  TELEPORT_TRIGGERED,
  unityClientLoaded,
  authSuccessful
} from './types'

const SECONDS = 1000

export const DELAY_BETWEEN_MESSAGES = 10 * SECONDS

export function* loadingSaga() {
  yield fork(translateActions)

  yield fork(initialSceneLoading)
  yield takeLatest(TELEPORT_TRIGGERED, teleportSceneLoading)

  yield takeEvery(SCENE_LOAD, trackLoadTime)
}

function* translateActions() {
  yield takeEvery(RENDERER_INITIALIZED, triggerUnityClientLoaded)
  yield takeEvery(USER_AUTHENTIFIED, triggerWeb3Initialized)
  yield takeEvery(LOGIN_COMPLETED, triggerAuthSuccessful)
}

function* triggerAuthSuccessful() {
  yield put(authSuccessful())
}

function* triggerWeb3Initialized() {
  yield put(web3initialized())
}

function* triggerUnityClientLoaded() {
  yield put(unityClientLoaded())
}

export function* trackLoadTime(action: SceneLoad): any {
  const start = new Date().getTime()
  const sceneId = action.payload
  const result = yield race({
    start: take((action: AnyAction) => action.type === SCENE_START && action.payload === sceneId),
    fail: take((action: AnyAction) => action.type === SCENE_FAIL && action.payload === sceneId)
  })
  const user = yield select(getCurrentUser)
  const position = lastPlayerPosition
  queueTrackingEvent('SceneLoadTimes', {
    position: { ...position },
    elapsed: new Date().getTime() - start,
    success: !!result.start,
    sceneId,
    userId: user.userId
  })
}

function* refreshTeleport() {
  while (true) {
    yield delay(DELAY_BETWEEN_MESSAGES)
    yield put(rotateHelpText())
  }
}
function* refreshTextInScreen() {
  while (true) {
    const status = yield select((state) => state.loading)
    yield call(() => updateTextInScreen(status))
    yield delay(200)
  }
}

export function* waitForSceneLoads() {
  while (true) {
    yield race({
      started: take(SCENE_START),
      failed: take(SCENE_FAIL)
    })
    if (yield select((state) => state.loading.pendingScenes === 0)) {
      break
    }
  }
}

function hideLoadingTips() {
  const messages = document.getElementById('load-messages')
  const images = document.getElementById('load-images') as HTMLImageElement | null

  if (messages) {
    messages.style.cssText = 'display: none;'
  }
  if (images) {
    images.style.cssText = 'display: none;'
  }
}

export function* initialSceneLoading() {
  yield race({
    refresh: call(refreshTeleport),
    textInScreen: call(refreshTextInScreen),
    finish: call(function* () {
      yield take(EXPERIENCE_STARTED)
      yield call(hideLoadingTips)
      yield call(cleanSubTextInScreen)
    })
  })
}

export function* teleportSceneLoading() {
  cleanSubTextInScreen()
  yield race({
    refresh: call(refreshTeleport),
    textInScreen: call(function* () {
      yield delay(2000)
      yield call(refreshTextInScreen)
    }),
    finish: call(waitForSceneLoads)
  })
}

const loadingImagesCache: Record<string, IFuture<string>> = {}

export async function updateTextInScreen(status: LoadingState) {
  const messages = document.getElementById('load-messages')
  const images = document.getElementById('load-images') as HTMLImageElement | null
  if (messages && images) {
    const loadingTip = loadingTips[status.helpText]
    messages.innerText = loadingTip.text

    if (!loadingImagesCache[loadingTip.image]) {
      const promise = (loadingImagesCache[loadingTip.image] = future())
      const response = await fetch(loadingTip.image)
      const blob = await response.blob()
      const url = URL.createObjectURL(blob)
      promise.resolve(url)
    }

    const url = await loadingImagesCache[loadingTip.image]
    images.src = url
  }
  const subMessages = document.getElementById('subtext-messages')
<<<<<<< HEAD
  if (subMessages) {
    subMessages.innerText = status.pendingScenes > 0 ? status.message || 'Loading scenes...' : status.status
=======
  const progressBar = document.getElementById('progress-bar-inner')
  if (subMessages && progressBar) {
    subMessages.innerText = status.pendingScenes > 0 ? status.message || 'Loading scenes...' : status.status
    const actualPercentage = Math.floor(
      Math.min(status.initialLoad ? (status.loadPercentage + status.subsystemsLoad) / 2 : status.loadPercentage, 100)
    )
    progressBar.style.cssText = `width: ${actualPercentage}%`
>>>>>>> d90abb51
  }
}

function cleanSubTextInScreen() {
  const subMessages = document.getElementById('subtext-messages')
  if (subMessages) {
    subMessages.innerText = 'Loading scenes...'
<<<<<<< HEAD
=======
  }
  const progressBar = document.getElementById('progress-bar-inner')
  if (progressBar) {
    progressBar.style.cssText = `width: 0%`
>>>>>>> d90abb51
  }
}<|MERGE_RESOLUTION|>--- conflicted
+++ resolved
@@ -152,10 +152,6 @@
     images.src = url
   }
   const subMessages = document.getElementById('subtext-messages')
-<<<<<<< HEAD
-  if (subMessages) {
-    subMessages.innerText = status.pendingScenes > 0 ? status.message || 'Loading scenes...' : status.status
-=======
   const progressBar = document.getElementById('progress-bar-inner')
   if (subMessages && progressBar) {
     subMessages.innerText = status.pendingScenes > 0 ? status.message || 'Loading scenes...' : status.status
@@ -163,7 +159,6 @@
       Math.min(status.initialLoad ? (status.loadPercentage + status.subsystemsLoad) / 2 : status.loadPercentage, 100)
     )
     progressBar.style.cssText = `width: ${actualPercentage}%`
->>>>>>> d90abb51
   }
 }
 
@@ -171,12 +166,9 @@
   const subMessages = document.getElementById('subtext-messages')
   if (subMessages) {
     subMessages.innerText = 'Loading scenes...'
-<<<<<<< HEAD
-=======
   }
   const progressBar = document.getElementById('progress-bar-inner')
   if (progressBar) {
     progressBar.style.cssText = `width: 0%`
->>>>>>> d90abb51
   }
 }