import { getUserProfile } from 'shared/comms/peers'
import { tutorialStepId } from '../decentraland-loader/lifecycle/tutorial/tutorial'
import { contracts as contractInfo } from './contracts'
const queryString = require('query-string')
declare var window: any

export const performanceConfigurations = [
  { antialiasing: true, downsampling: 0, shadows: true },
  { antialiasing: false, downsampling: 1, shadows: true },
  { antialiasing: false, downsampling: 1, shadows: false },
  { antialiasing: false, downsampling: 1, shadows: true },
  { antialiasing: false, downsampling: 2, shadows: false }
]

export const NETWORK_HZ = 10

export namespace interactionLimits {
  /**
   * click distance, this is the lenght of the ray/lens
   */
  export const clickDistance = 10
}

export namespace parcelLimits {
  // Maximum numbers for parcelScenes to prevent performance problems
  // Note that more limitations may be added to this with time
  // And we may also measure individual parcelScene performance (as
  // in webgl draw time) and disable parcelScenes based on that too,
  // Performance / anti-ddos work is a fluid area.

  // number of entities
  export const entities = 200

  // Number of faces (per parcel)
  export const triangles = 10000
  export const bodies = 300
  export const textures = 10
  export const materials = 20
  export const height = 20
  export const geometries = 200

  export const parcelSize = 16 /* meters */
  export const halfParcelSize = parcelSize / 2 /* meters */
  export const centimeter = 0.01

  export const visibleRadius = 4
  export const secureRadius = 4

  export const maxX = 3000
  export const maxZ = 3000
  export const minX = -3000
  export const minZ = -3000

  export const maxParcelX = 150
  export const maxParcelZ = 150
  export const minParcelX = -150
  export const minParcelZ = -150

  export const minLandCoordinateX = -150
  export const minLandCoordinateY = -150
  export const maxLandCoordinateX = 150
  export const maxLandCoordinateY = 150
}

export namespace playerConfigurations {
  export const gravity = -0.2
  export const height = 1.6
  export const handFromBodyDistance = 0.5
  // The player speed
  export const speed = 2
  export const runningSpeed = 8
  // The player inertia
  export const inertia = 0.01
  // The mouse sensibility (lower is most sensible)
  export const angularSensibility = 500
}

export namespace visualConfigurations {
  export const fieldOfView = 75
  export const farDistance = parcelLimits.visibleRadius * parcelLimits.parcelSize

  export const near = 0.08
  export const far = farDistance
}

// Entry points
export const PREVIEW: boolean = !!(global as any).preview
export const EDITOR: boolean = !!(global as any).isEditor
export const WORLD_EXPLORER = !EDITOR && !PREVIEW

export const OPEN_AVATAR_EDITOR = location.search.indexOf('OPEN_AVATAR_EDITOR') !== -1 && WORLD_EXPLORER

export const STATIC_WORLD = location.search.indexOf('STATIC_WORLD') !== -1 || !!(global as any).staticWorld || EDITOR

// Development
export const ENABLE_WEB3 = location.search.indexOf('ENABLE_WEB3') !== -1 || !!(global as any).enableWeb3
export const ENV_OVERRIDE = location.search.indexOf('ENV') !== -1
<<<<<<< HEAD
export const USE_NEW_CHAT = location.search.indexOf('USE_NEW_CHAT') !== -1
=======
export const USE_NEW_CHAT = location.search.indexOf('USE_OLD_CHAT') === -1
>>>>>>> 09e9145c

const qs = queryString.parse(location.search)

// Comms
export const USE_LOCAL_COMMS = location.search.indexOf('LOCAL_COMMS') !== -1 || PREVIEW
export const COMMS = USE_LOCAL_COMMS ? 'v1-local' : qs.COMMS ? qs.COMMS : 'v2-p2p' // by default

export const FETCH_PROFILE_SERVICE = qs.FETCH_PROFILE_SERVICE
export const UPDATE_CONTENT_SERVICE = qs.UPDATE_CONTENT_SERVICE
export const FETCH_CONTENT_SERVICE = qs.FETCH_CONTENT_SERVICE
export const FETCH_META_CONTENT_SERVICE = qs.FETCH_META_CONTENT_SERVICE
export const COMMS_SERVICE = qs.COMMS_SERVICE
export const REALM = qs.realm

export const AUTO_CHANGE_REALM = location.search.indexOf('AUTO_CHANGE_REALM') !== -1

export const DEBUG =
  location.search.indexOf('DEBUG_MODE') !== -1 ||
  location.search.indexOf('DEBUG_LOG') !== -1 ||
  !!(global as any).mocha ||
  PREVIEW ||
  EDITOR
export const DEBUG_ANALYTICS = location.search.indexOf('DEBUG_ANALYTICS') !== -1
export const DEBUG_MOBILE = location.search.indexOf('DEBUG_MOBILE') !== -1
export const DEBUG_MESSAGES = location.search.indexOf('DEBUG_MESSAGES') !== -1
export const DEBUG_WS_MESSAGES = location.search.indexOf('DEBUG_WS_MESSAGES') !== -1
export const DEBUG_REDUX = location.search.indexOf('DEBUG_REDUX') !== -1
export const DEBUG_LOGIN = location.search.indexOf('DEBUG_LOGIN') !== -1
export const DEBUG_PM = location.search.indexOf('DEBUG_PM') !== -1

export const AWS = location.search.indexOf('AWS') !== -1
export const NO_MOTD = location.search.indexOf('NO_MOTD') !== -1

export const DISABLE_AUTH = location.search.indexOf('DISABLE_AUTH') !== -1 || DEBUG
export const ENGINE_DEBUG_PANEL = location.search.indexOf('ENGINE_DEBUG_PANEL') !== -1
export const SCENE_DEBUG_PANEL = location.search.indexOf('SCENE_DEBUG_PANEL') !== -1 && !ENGINE_DEBUG_PANEL
export const SHOW_FPS_COUNTER = location.search.indexOf('SHOW_FPS_COUNTER') !== -1 || DEBUG
export const RESET_TUTORIAL = location.search.indexOf('RESET_TUTORIAL') !== -1
<<<<<<< HEAD
export const NO_TUTORIAL = location.search.indexOf('NO_TUTORIAL') !== -1
=======
export const NO_TUTORIAL = true
>>>>>>> 09e9145c
export const HAS_INITIAL_POSITION_MARK = location.search.indexOf('position') !== -1

export function tutorialEnabled() {
  return (
    !NO_TUTORIAL &&
    WORLD_EXPLORER &&
    !HAS_INITIAL_POSITION_MARK &&
    (RESET_TUTORIAL || getUserProfile().profile.tutorialStep !== tutorialStepId.FINISHED)
  )
}

export function tutorialSceneEnabled() {
  return tutorialEnabled() && (RESET_TUTORIAL || getUserProfile().profile.tutorialStep === tutorialStepId.INITIAL_SCENE)
}

export namespace commConfigurations {
  export const debug = true
  export const commRadius = 4

  export const sendAnalytics = true

  export const peerTtlMs = 60000

  export const maxVisiblePeers = qs.MAX_VISIBLE_PEERS ? parseInt(qs.MAX_VISIBLE_PEERS, 10) : 25

  export const autoChangeRealmInterval = qs.AUTO_CHANGE_INTERVAL ? parseInt(qs.AUTO_CHANGE_INTERVAL, 10) * 1000 : 40000

  export const iceServers = [
    {
      urls: 'stun:stun.l.google.com:19302'
    },
    {
      urls: 'stun:stun2.l.google.com:19302'
    },
    {
      urls: 'stun:stun3.l.google.com:19302'
    },
    {
      urls: 'stun:stun4.l.google.com:19302'
    },
    {
      urls: 'turn:stun.decentraland.org:3478',
      credential: 'passworddcl',
      username: 'usernamedcl'
    }
  ]
}
export const loginConfig = {
  org: {
    domain: 'decentraland.auth0.com',
    client_id: 'yqFiSmQsxk3LK46JOIB4NJ3wK4HzZVxG'
  },
  today: {
    domain: 'dcl-stg.auth0.com',
    client_id: '0UB0I7w6QA3AgSvbXh9rGvDuhKrJV1C0'
  },
  zone: {
    domain: 'dcl-test.auth0.com',
    client_id: 'lTUEMnFpYb0aiUKeIRPbh7pBxKM6sccx'
  }
}

// take address from http://contracts.decentraland.org/addresses.json

export enum ETHEREUM_NETWORK {
  MAINNET = 'mainnet',
  ROPSTEN = 'ropsten'
}

export let decentralandConfigurations: any = {}
let contracts: any = null
let network: ETHEREUM_NETWORK | null = null

export function getTLD() {
  if (ENV_OVERRIDE) {
    return window.location.search.match(/ENV=(\w+)/)[1]
  }
  if (window) {
    return window.location.hostname.match(/(\w+)$/)[0]
  }
}

export const knownTLDs = ['zone', 'org', 'today']

export function getDefaultTLD() {
  const TLD = getTLD()
  if (ENV_OVERRIDE) {
    return TLD
  }

  // web3 is now disabled by default
  if (!ENABLE_WEB3 && TLD === 'localhost') {
    return 'zone'
  }

  if (!TLD || !knownTLDs.includes(TLD)) {
    return network === ETHEREUM_NETWORK.ROPSTEN ? 'zone' : 'org'
  }

  return TLD
}

export function getExclusiveServer() {
  if (window.location.search.match(/TEST_WEARABLES/)) {
    return 'https://dcl-wearables-dev.now.sh/index.json'
  }
  return 'https://wearable-api.decentraland.org/v2/collections'
}

export const ALL_WEARABLES = location.search.indexOf('ALL_WEARABLES') !== -1 && getDefaultTLD() !== 'org'

export const ENABLE_EMPTY_SCENES = !DEBUG || knownTLDs.includes(getTLD())

export function getWearablesSafeURL() {
  return 'https://content.decentraland.org'
}

export function getServerConfigurations() {
  const TLDDefault = getDefaultTLD()

  const synapseUrl = TLDDefault === 'zone' ? `https://matrix.decentraland.zone` : `https://decentraland.modular.im`

  return {
    contentAsBundle: `https://content-assets-as-bundle.decentraland.org`,
    wearablesApi: `https://wearable-api.decentraland.org/v2`,
    explorerConfiguration: `https://explorer-config.decentraland.${
      TLDDefault === 'today' ? 'org' : TLDDefault
    }/configuration.json`,
    synapseUrl,
    avatar: {
      snapshotStorage: `https://avatars-storage.decentraland.${TLDDefault}/`,
      catalog: getExclusiveServer(),
      presets: `https://avatars-storage.decentraland.org/mobile-avatars`
    }
  }
}

export async function setNetwork(net: ETHEREUM_NETWORK) {
  try {
    const json = contractInfo

    network = net
    contracts = json[net]

    contracts['CatalystProxy'] =
      net === ETHEREUM_NETWORK.MAINNET
        ? '0x4a2f10076101650f40342885b99b6b101d83c486'
        : '0xadd085f2318e9678bbb18b3e0711328f902b374b'

    decentralandConfigurations = {
      ...contracts,
      contractAddress: contracts.LANDProxy,
      dao: contracts.CatalystProxy,
      ens: contracts.CatalystProxy,
      contracts: {
        serviceLocator: contracts.ServiceLocator
      },
      paymentTokens: {
        MANA: contracts.MANAToken
      }
    }
  } catch (e) {
    // Could not fetch addresses. You might be offline. Setting sensitive defaults for contract addresses...

    network = net
    contracts = {}

    decentralandConfigurations = {
      contractAddress: '',
      dao: '',
      contracts: {
        serviceLocator: ''
      },
      paymentTokens: {
        MANA: ''
      }
    }
  }
}

export namespace ethereumConfigurations {
  export const mainnet = {
    wss: 'wss://mainnet.infura.io/ws/v3/074a68d50a7c4e6cb46aec204a50cbf0',
    http: 'https://mainnet.infura.io/v3/074a68d50a7c4e6cb46aec204a50cbf0/',
    etherscan: 'https://etherscan.io',
    names: 'https://api.thegraph.com/subgraphs/name/decentraland/marketplace'
  }
  export const ropsten = {
    wss: 'wss://ropsten.infura.io/ws/v3/074a68d50a7c4e6cb46aec204a50cbf0',
    http: 'https://ropsten.infura.io/v3/074a68d50a7c4e6cb46aec204a50cbf0/',
    etherscan: 'https://ropsten.etherscan.io',
    names: 'https://api.thegraph.com/subgraphs/name/decentraland/marketplace-ropsten'
  }
}

export const isRunningTest: boolean = (global as any)['isRunningTests'] === true<|MERGE_RESOLUTION|>--- conflicted
+++ resolved
@@ -95,11 +95,7 @@
 // Development
 export const ENABLE_WEB3 = location.search.indexOf('ENABLE_WEB3') !== -1 || !!(global as any).enableWeb3
 export const ENV_OVERRIDE = location.search.indexOf('ENV') !== -1
-<<<<<<< HEAD
-export const USE_NEW_CHAT = location.search.indexOf('USE_NEW_CHAT') !== -1
-=======
 export const USE_NEW_CHAT = location.search.indexOf('USE_OLD_CHAT') === -1
->>>>>>> 09e9145c
 
 const qs = queryString.parse(location.search)
 
@@ -138,11 +134,7 @@
 export const SCENE_DEBUG_PANEL = location.search.indexOf('SCENE_DEBUG_PANEL') !== -1 && !ENGINE_DEBUG_PANEL
 export const SHOW_FPS_COUNTER = location.search.indexOf('SHOW_FPS_COUNTER') !== -1 || DEBUG
 export const RESET_TUTORIAL = location.search.indexOf('RESET_TUTORIAL') !== -1
-<<<<<<< HEAD
-export const NO_TUTORIAL = location.search.indexOf('NO_TUTORIAL') !== -1
-=======
 export const NO_TUTORIAL = true
->>>>>>> 09e9145c
 export const HAS_INITIAL_POSITION_MARK = location.search.indexOf('position') !== -1
 
 export function tutorialEnabled() {
