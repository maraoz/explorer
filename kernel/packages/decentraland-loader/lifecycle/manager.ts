--- conflicted
+++ resolved
@@ -102,11 +102,7 @@
     metaContentService: DEBUG
       ? resolveUrl(document.location.origin, '/local-ipfs')
       : getFetchMetaContentService(window.globalStore.getState()),
-<<<<<<< HEAD
-    contentServerBundles: DEBUG ? '' : getServerConfigurations().contentAsBundle,
-=======
     contentServerBundles: DEBUG ? '' : getServerConfigurations().contentAsBundle + '/',
->>>>>>> 09e9145c
     lineOfSightRadius: parcelLimits.visibleRadius,
     secureRadius: parcelLimits.secureRadius,
     emptyScenes: ENABLE_EMPTY_SCENES && !(globalThis as any)['isRunningTests'],
