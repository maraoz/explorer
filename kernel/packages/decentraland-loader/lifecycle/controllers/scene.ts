import { SceneLifeCycleStatus, SceneLifeCycleStatusType } from '../lib/scene.status'
import { Vector2Component } from 'atomicHelpers/landHelpers'
import future, { IFuture } from 'fp-future'
import { EventEmitter } from 'events'
import { SceneDataDownloadManager } from './download'
import { Observable } from 'decentraland-ecs/src/ecs/Observable'
import defaultLogger from 'shared/logger'

export type SceneLifeCycleStatusReport = { sceneId: string; status: SceneLifeCycleStatusType }

export const sceneLifeCycleObservable = new Observable<Readonly<SceneLifeCycleStatusReport>>()

type SceneId = string

export class SceneLifeCycleController extends EventEmitter {
  private downloadManager: SceneDataDownloadManager

  private _positionToSceneId = new Map<string, SceneId | undefined>()
  private futureOfPositionToSceneId = new Map<string, IFuture<SceneId | undefined>>()
  private sceneStatus = new Map<SceneId, SceneLifeCycleStatus>()
  private enabledEmpty: boolean

  constructor(opts: { downloadManager: SceneDataDownloadManager; enabledEmpty: boolean }) {
    super()
    this.downloadManager = opts.downloadManager
    this.enabledEmpty = opts.enabledEmpty
  }

  contains(status: SceneLifeCycleStatus, position: Vector2Component) {
    return (
<<<<<<< HEAD
      status.sceneDescription && status.sceneDescription.sceneJsonData.scene.parcels.includes(`${position.x},${position.y}`)
=======
      status.sceneDescription &&
      status.sceneDescription.sceneJsonData.scene.parcels.includes(`${position.x},${position.y}`)
>>>>>>> 09e9145c
    )
  }

  hasStarted(position: string) {
    return (
      this._positionToSceneId.has(position) &&
      this.sceneStatus.has(this._positionToSceneId.get(position)!) &&
      this.sceneStatus.get(this._positionToSceneId.get(position)!)!.isAwake()
    )
  }

  distinct(value: any, index: number, self: Array<any>) {
    return self.indexOf(value) === index
  }

  diff<T>(a1: T[], a2: T[]): T[] {
    return a1.filter(i => a2.indexOf(i) < 0)
  }

  async reportSightedParcels(sightedParcels: string[], lostSightParcels: string[]) {
    const sighted = await this.fetchSceneIds(sightedParcels)
    const lostSight = await this.fetchSceneIds(lostSightParcels)

    await this.onSight(sighted)

    const difference = this.diff(lostSight, sighted)
    this.lostSight(difference)

    return { sighted, lostSight: difference }
  }

  async fetchSceneIds(positions: string[]): Promise<string[]> {
    const sceneIds = await this.requestSceneIds(positions)

    return sceneIds.filter($ => !!$).filter(this.distinct) as string[]
  }

  async onSight(sceneIds: string[]) {
    sceneIds.forEach(async sceneId => {
      try {
        if (!this.sceneStatus.has(sceneId)) {
          const data = await this.downloadManager.resolveLandData(sceneId)
          if (data) {
            this.sceneStatus.set(sceneId, new SceneLifeCycleStatus(data))
          }
        }

        if (this.sceneStatus.get(sceneId)!.isDead()) {
          this.emit('Preload scene', sceneId)
          this.sceneStatus.get(sceneId)!.status = 'awake'
        }
      } catch (e) {
        defaultLogger.error(`error while loading scene ${sceneId}`, e)
      }
    })
  }

  lostSight(sceneIds: string[]) {
    sceneIds.forEach(sceneId => {
      const sceneStatus = this.sceneStatus.get(sceneId)
      if (sceneStatus && sceneStatus.isAwake()) {
        sceneStatus.status = 'unloaded'
        this.emit('Unload scene', sceneId)
      }
    })
  }

  reportDataLoaded(sceneId: string) {
    if (this.sceneStatus.has(sceneId) && this.sceneStatus.get(sceneId)!.status === 'awake') {
      this.sceneStatus.get(sceneId)!.status = 'loaded'
      this.emit('Start scene', sceneId)
    }
  }

  isRenderable(sceneId: SceneId): boolean {
    const status = this.sceneStatus.get(sceneId)
    return !!status && (status.isReady() || status.isFailed())
  }

  reportStatus(sceneId: string, status: SceneLifeCycleStatusType) {
    const lifeCycleStatus = this.sceneStatus.get(sceneId)
    if (!lifeCycleStatus) {
      defaultLogger.info(`no lifecycle status for scene ${sceneId}`)
      return
    }
    lifeCycleStatus.status = status

    this.emit('Scene status', { sceneId, status })
  }

  async requestSceneIds(tiles: string[]): Promise<(string | undefined)[]> {
    const futures: Promise<string | undefined>[] = []

    const missingTiles: string[] = []

    for (const tile of tiles) {
      let promise: IFuture<string | undefined>

      if (this._positionToSceneId.has(tile)) {
        promise = this.futureOfPositionToSceneId.get(tile)!
      } else {
        promise = future()

        this.futureOfPositionToSceneId.set(tile, promise)
        missingTiles.push(tile)
      }

      futures.push(promise)
    }

    if (missingTiles.length > 0) {
      const pairs = await this.downloadManager.resolveSceneSceneIds(missingTiles)

<<<<<<< HEAD
        for (const pos of land.sceneJsonData.scene.parcels) {
          if (!this._positionToSceneId.has(pos)) {
            this._positionToSceneId.set(pos, land.sceneId)
          }

          const futurePosition = this.futureOfPositionToSceneId.get(pos)
          if (futurePosition && futurePosition.isPending) {
            futurePosition.resolve(land.sceneId)
          }
        }
      } catch (e) {
        const future = this.futureOfPositionToSceneId.get(position)!
        // do not cache result if it was not successful
        this.futureOfPositionToSceneId.delete(position)
        future.reject(e)
=======
      for (const [tile, sceneId] of pairs) {
        let result = sceneId ??
          // empty scene!
          (this.enabledEmpty ? ('Qm' + tile + 'm').padEnd(46, '0') : undefined)

        this.futureOfPositionToSceneId.get(tile)!.resolve(result)

        this._positionToSceneId.set(tile, result)
>>>>>>> 09e9145c
      }
    }

    return Promise.all(futures)
  }
}<|MERGE_RESOLUTION|>--- conflicted
+++ resolved
@@ -28,12 +28,8 @@
 
   contains(status: SceneLifeCycleStatus, position: Vector2Component) {
     return (
-<<<<<<< HEAD
-      status.sceneDescription && status.sceneDescription.sceneJsonData.scene.parcels.includes(`${position.x},${position.y}`)
-=======
       status.sceneDescription &&
       status.sceneDescription.sceneJsonData.scene.parcels.includes(`${position.x},${position.y}`)
->>>>>>> 09e9145c
     )
   }
 
@@ -147,23 +143,6 @@
     if (missingTiles.length > 0) {
       const pairs = await this.downloadManager.resolveSceneSceneIds(missingTiles)
 
-<<<<<<< HEAD
-        for (const pos of land.sceneJsonData.scene.parcels) {
-          if (!this._positionToSceneId.has(pos)) {
-            this._positionToSceneId.set(pos, land.sceneId)
-          }
-
-          const futurePosition = this.futureOfPositionToSceneId.get(pos)
-          if (futurePosition && futurePosition.isPending) {
-            futurePosition.resolve(land.sceneId)
-          }
-        }
-      } catch (e) {
-        const future = this.futureOfPositionToSceneId.get(position)!
-        // do not cache result if it was not successful
-        this.futureOfPositionToSceneId.delete(position)
-        future.reject(e)
-=======
       for (const [tile, sceneId] of pairs) {
         let result = sceneId ??
           // empty scene!
@@ -172,7 +151,6 @@
         this.futureOfPositionToSceneId.get(tile)!.resolve(result)
 
         this._positionToSceneId.set(tile, result)
->>>>>>> 09e9145c
       }
     }
 
