--- conflicted
+++ resolved
@@ -87,11 +87,8 @@
 
   scenePosition: Vector2 = new Vector2()
   parcels: Array<{ x: number; y: number }> = []
-<<<<<<< HEAD
-=======
 
   private allowOpenExternalUrl: boolean = false
->>>>>>> 09e9145c
 
   constructor(transport: ScriptingTransport, opt?: ILogOpts) {
     super(transport, opt)
