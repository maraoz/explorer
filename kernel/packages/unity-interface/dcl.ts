import { uuid } from 'decentraland-ecs/src'
import { EventDispatcher } from 'decentraland-rpc/lib/common/core/EventDispatcher'
import { IFuture } from 'fp-future'
import { Empty } from 'google-protobuf/google/protobuf/empty_pb'
import { identity } from 'shared'
import { persistCurrentUser, sendPublicChatMessage } from 'shared/comms'
import { AvatarMessageType } from 'shared/comms/interface/types'
import { avatarMessageObservable, getUserProfile } from 'shared/comms/peers'
import { providerFuture } from 'shared/ethereum/provider'
<<<<<<< HEAD
import { getProfile } from 'shared/profiles/selectors'
=======
import { getProfile, hasConnectedWeb3 } from 'shared/profiles/selectors'
>>>>>>> 09e9145c
import { TeleportController } from 'shared/world/TeleportController'
import { reportScenesAroundParcel } from 'shared/atlas/actions'
import { gridToWorld } from '../atomicHelpers/parcelScenePositions'
import {
  DEBUG,
  EDITOR,
  ENGINE_DEBUG_PANEL,
  playerConfigurations,
  RESET_TUTORIAL,
  SCENE_DEBUG_PANEL,
  SHOW_FPS_COUNTER,
  tutorialEnabled
} from '../config'
import { Quaternion, ReadOnlyQuaternion, ReadOnlyVector3, Vector3 } from '../decentraland-ecs/src/decentraland/math'
import { IEventNames, IEvents, ProfileForRenderer, MinimapSceneInfo } from '../decentraland-ecs/src/decentraland/Types'
import { sceneLifeCycleObservable } from '../decentraland-loader/lifecycle/controllers/scene'
import { tutorialStepId } from 'decentraland-loader/lifecycle/tutorial/tutorial'
import { AirdropInfo } from 'shared/airdrops/interface'
import { queueTrackingEvent } from 'shared/analytics'
import { DevTools } from 'shared/apis/DevTools'
import { ParcelIdentity } from 'shared/apis/ParcelIdentity'
import { aborted } from 'shared/loading/ReportFatalError'
import { loadingScenes, teleportTriggered, unityClientLoaded } from 'shared/loading/types'
import { createLogger, defaultLogger, ILogger } from 'shared/logger'
import { saveProfileRequest } from 'shared/profiles/actions'
import { Avatar, Profile, Wearable } from 'shared/profiles/types'
import {
  PB_AttachEntityComponent,
  PB_ComponentCreated,
  PB_ComponentDisposed,
  PB_ComponentRemoved,
  PB_ComponentUpdated,
  PB_CreateEntity,
  PB_Query,
  PB_Ray,
  PB_RayQuery,
  PB_RemoveEntity,
  PB_SendSceneMessage,
  PB_SetEntityParent,
  PB_UpdateEntityComponent,
  PB_Vector3,
  PB_OpenExternalUrl,
  PB_OpenNFTDialog
} from '../shared/proto/engineinterface_pb'
import { Session } from 'shared/session'
import { getPerformanceInfo } from 'shared/session/getPerformanceInfo'
import {
  AttachEntityComponentPayload,
  ComponentCreatedPayload,
  ComponentDisposedPayload,
  ComponentRemovedPayload,
  ComponentUpdatedPayload,
  CreateEntityPayload,
  EntityAction,
  EnvironmentData,
  HUDConfiguration,
  ILand,
  InstancedSpawnPoint,
  SceneJsonData,
  LoadableParcelScene,
  MappingsResponse,
  Notification,
  QueryPayload,
  RemoveEntityPayload,
  SetEntityParentPayload,
  UpdateEntityComponentPayload,
  ChatMessage,
<<<<<<< HEAD
  HUDElementID
=======
  HUDElementID,
  FriendsInitializationMessage,
  FriendshipUpdateStatusMessage,
  UpdateUserStatusMessage,
  FriendshipAction,
  WorldPosition,
  OpenNFTDialogPayload
>>>>>>> 09e9145c
} from 'shared/types'
import { ParcelSceneAPI } from 'shared/world/ParcelSceneAPI'
import {
  enableParcelSceneLoading,
  getParcelSceneID,
  getSceneWorkerBySceneID,
  loadParcelScene,
  stopParcelSceneWorker
} from 'shared/world/parcelSceneManager'
import { positionObservable, teleportObservable } from 'shared/world/positionThings'
import { hudWorkerUrl, SceneWorker } from 'shared/world/SceneWorker'
import { ensureUiApis } from 'shared/world/uiSceneInitializer'
import { worldRunningObservable } from 'shared/world/worldState'
import { profileToRendererFormat } from 'shared/profiles/transformations/profileToRendererFormat'
import { StoreContainer } from 'shared/store/rootTypes'
import { ILandToLoadableParcelScene, ILandToLoadableParcelSceneUpdate } from 'shared/selectors'
<<<<<<< HEAD
import { sendMessage } from 'shared/chat/actions'
=======
import { sendMessage, updateUserData, updateFriendship } from 'shared/chat/actions'
import { ProfileAsPromise } from 'shared/profiles/ProfileAsPromise'
import { changeRealm, catalystRealmConnected, candidatesFetched } from '../shared/dao/index'
import { notifyStatusThroughChat } from 'shared/comms/chat'
>>>>>>> 09e9145c

declare const globalThis: UnityInterfaceContainer &
  BrowserInterfaceContainer &
  StoreContainer & { analytics: any; delighted: any }

type GameInstance = {
  SendMessage(object: string, method: string, ...args: (number | string)[]): void
}

const rendererVersion = require('decentraland-renderer')
window['console'].log('Renderer version: ' + rendererVersion)

let gameInstance!: GameInstance
let isTheFirstLoading = true

export let futures: Record<string, IFuture<any>> = {}
export let hasWallet: boolean = false

const positionEvent = {
  position: Vector3.Zero(),
  quaternion: Quaternion.Identity,
  rotation: Vector3.Zero(),
  playerHeight: playerConfigurations.height,
  mousePosition: Vector3.Zero()
}

/////////////////////////////////// AUDIO STREAMING ///////////////////////////////////

const audioStreamSource = new Audio()

teleportObservable.add(() => {
  audioStreamSource.pause()
})

async function setAudioStream(url: string, play: boolean, volume: number) {
  const isSameSrc = audioStreamSource.src.length > 1 && url.includes(audioStreamSource.src)
  const playSrc = play && (!isSameSrc || (isSameSrc && audioStreamSource.paused))

  audioStreamSource.volume = volume

  if (play && !isSameSrc) {
    audioStreamSource.src = url
  } else if (!play && isSameSrc) {
    audioStreamSource.pause()
  }

  if (playSrc) {
    try {
      await audioStreamSource.play()
    } catch (err) {
      defaultLogger.log('setAudioStream: failed to play' + err)
    }
  }
}

/////////////////////////////////// HANDLERS ///////////////////////////////////

const browserInterface = {
  /** Triggered when the camera moves */
  ReportPosition(data: { position: ReadOnlyVector3; rotation: ReadOnlyQuaternion; playerHeight?: number }) {
    positionEvent.position.set(data.position.x, data.position.y, data.position.z)
    positionEvent.quaternion.set(data.rotation.x, data.rotation.y, data.rotation.z, data.rotation.w)
    positionEvent.rotation.copyFrom(positionEvent.quaternion.eulerAngles)
    positionEvent.playerHeight = data.playerHeight || playerConfigurations.height
    positionObservable.notifyObservers(positionEvent)
  },

  ReportMousePosition(data: { id: string; mousePosition: ReadOnlyVector3 }) {
    positionEvent.mousePosition.set(data.mousePosition.x, data.mousePosition.y, data.mousePosition.z)
    positionObservable.notifyObservers(positionEvent)
    futures[data.id].resolve(data.mousePosition)
  },

  SceneEvent(data: { sceneId: string; eventType: string; payload: any }) {
    const scene = getSceneWorkerBySceneID(data.sceneId)
    if (scene) {
      const parcelScene = scene.parcelScene as UnityParcelScene
      parcelScene.emit(data.eventType as IEventNames, data.payload)
    } else {
      if (data.eventType !== 'metricsUpdate') {
        defaultLogger.error(`SceneEvent: Scene ${data.sceneId} not found`, data)
      }
    }
  },

  OpenWebURL(data: { url: string }) {
    const newWindow: any = window.open(data.url, '_blank', 'noopener,noreferrer')
    if (newWindow != null) newWindow.opener = null
  },

  PerformanceReport(samples: string) {
    const perfReport = getPerformanceInfo(samples)
    queueTrackingEvent('performance report', perfReport)
  },

  PreloadFinished(data: { sceneId: string }) {
    // stub. there is no code about this in unity side yet
  },

  TriggerExpression(data: { id: string; timestamp: number }) {
    avatarMessageObservable.notifyObservers({
      type: AvatarMessageType.USER_EXPRESSION,
      uuid: uuid(),
      expressionId: data.id,
      timestamp: data.timestamp
    })
    const messageId = uuid()
    const body = `␐${data.id} ${data.timestamp}`

    sendPublicChatMessage(messageId, body)
  },

  TermsOfServiceResponse(sceneId: string, accepted: boolean, dontShowAgain: boolean) {
    // TODO
  },

  MotdConfirmClicked() {
    if (hasWallet) {
      TeleportController.goToNext()
    } else {
      window.open('https://docs.decentraland.org/get-a-wallet/', '_blank')
    }
  },

  GoTo(data: { x: number; y: number }) {
    TeleportController.goTo(data.x, data.y)
  },

  LogOut() {
    Session.current.then(s => s.logout()).catch(e => defaultLogger.error('error while logging out', e))
  },

  SaveUserAvatar(changes: { face: string; body: string; avatar: Avatar }) {
    const { face, body, avatar } = changes
    const profile: Profile = getUserProfile().profile as Profile
    const updated = { ...profile, avatar: { ...avatar, snapshots: { face, body } } }
    globalThis.globalStore.dispatch(saveProfileRequest(updated))
  },

  SaveUserTutorialStep(data: { tutorialStep: number }) {
    const profile: Profile = getUserProfile().profile as Profile
    profile.tutorialStep = data.tutorialStep
    globalThis.globalStore.dispatch(saveProfileRequest(profile))

    persistCurrentUser({
      version: profile.version,
      profile: profileToRendererFormat(profile, identity)
    })

    if (data.tutorialStep === tutorialStepId.FINISHED) {
      // we used to call delightedSurvey() here
    }
  },

  ControlEvent({ eventType, payload }: { eventType: string; payload: any }) {
    switch (eventType) {
      case 'SceneReady': {
        const { sceneId } = payload
        sceneLifeCycleObservable.notifyObservers({ sceneId, status: 'ready' })
        break
      }
      case 'ActivateRenderingACK': {
        if (!aborted) {
          worldRunningObservable.notifyObservers(true)
        }
        break
      }
      default: {
        defaultLogger.warn(`Unknown event type ${eventType}, ignoring`)
        break
      }
    }
  },

  SendScreenshot(data: { id: string; encodedTexture: string }) {
    futures[data.id].resolve(data.encodedTexture)
  },

  ReportBuilderCameraTarget(data: { id: string; cameraTarget: ReadOnlyVector3 }) {
    futures[data.id].resolve(data.cameraTarget)
  },

  UserAcceptedCollectibles(data: { id: string }) {
    // Here, we should have "airdropObservable.notifyObservers(data.id)".
    // It's disabled because of security reasons.
  },

  EditAvatarClicked() {
    // We used to call delightedSurvey() here
  },

  ReportScene(sceneId: string) {
    browserInterface.OpenWebURL({ url: `https://decentralandofficial.typeform.com/to/KzaUxh?sceneId=${sceneId}` })
  },

  ReportPlayer(username: string) {
    browserInterface.OpenWebURL({ url: `https://decentralandofficial.typeform.com/to/owLkla?username=${username}` })
  },

  BlockPlayer(data: { userId: string }) {
    const profile = getProfile(globalThis.globalStore.getState(), identity.address)

    if (profile) {
      let blocked: string[] = [data.userId]

      if (profile.blocked) {
        for (let blockedUser of profile.blocked) {
          if (blockedUser === data.userId) {
            return
          }
        }

        // Merge the existing array and any previously blocked users
        blocked = [...profile.blocked, ...blocked]
      }

      globalThis.globalStore.dispatch(saveProfileRequest({ ...profile, blocked }))
    }
  },

  UnblockPlayer(data: { userId: string }) {
    const profile = getProfile(globalThis.globalStore.getState(), identity.address)

    if (profile) {
      const blocked = profile.blocked ? profile.blocked.filter(id => id !== data.userId) : []
      globalThis.globalStore.dispatch(saveProfileRequest({ ...profile, blocked }))
    }
  },

  ReportUserEmail(data: { userEmail: string }) {
    const profile = getUserProfile().profile
    if (profile) {
      if (hasWallet) {
        window.analytics.identify(profile.userId, { email: data.userEmail })
      } else {
        window.analytics.identify({ email: data.userEmail })
      }
    }
  },

  RequestScenesInfoInArea(data: { parcel: { x: number; y: number }; scenesAround: number }) {
    globalThis.globalStore.dispatch(reportScenesAroundParcel(data.parcel, data.scenesAround))
  },

  SetAudioStream(data: { url: string; play: boolean; volume: number }) {
    setAudioStream(data.url, data.play, data.volume).catch(err => defaultLogger.log(err))
  },

  SendChatMessage(data: { message: ChatMessage }) {
    globalThis.globalStore.dispatch(sendMessage(data.message))
<<<<<<< HEAD
  }
}
globalThis.browserInterface = browserInterface
type BrowserInterfaceContainer = {
  browserInterface: typeof browserInterface
=======
  },
  async UpdateFriendshipStatus(message: FriendshipUpdateStatusMessage) {
    let { userId, action } = message

    // TODO - fix this hack: search should come from another message and method should only exec correct updates (userId, action) - moliva - 01/05/2020
    let found = false
    if (action === FriendshipAction.REQUESTED_TO) {
      await ProfileAsPromise(userId) // ensure profile
      found = hasConnectedWeb3(globalThis.globalStore.getState(), userId)
    }

    if (!found) {
      // if user profile was not found on server -> no connected web3, check if it's a claimed name
      const address = await fetchOwner(userId)
      if (address) {
        // if an address was found for the name -> set as user id & add that instead
        userId = address
        found = true
      }
    }

    if (action === FriendshipAction.REQUESTED_TO && !found) {
      // if we still haven't the user by now (meaning the user has never logged and doesn't have a profile in the dao, or the user id is for a non wallet user or name is not correct) -> fail
      // tslint:disable-next-line
      unityInterface.FriendNotFound(userId)
      return
    }

    globalThis.globalStore.dispatch(updateUserData(userId.toLowerCase(), toSocialId(userId)))
    globalThis.globalStore.dispatch(updateFriendship(action, userId.toLowerCase(), false))
  },

  async JumpIn(data: WorldPosition) {
    const {
      gridPosition: { x, y },
      realm: { serverName, layer }
    } = data

    const realmString = serverName + '-' + layer

    notifyStatusThroughChat(`Jumping to ${realmString} at ${x},${y}...`)

    const future = candidatesFetched()
    if (future.isPending) {
      notifyStatusThroughChat(`Waiting while realms are initialized, this may take a while...`)
    }

    await future

    const realm = changeRealm(realmString)

    if (realm) {
      catalystRealmConnected().then(
        () => {
          TeleportController.goTo(x, y, `Jumped to ${x},${y} in realm ${realmString}!`)
        },
        e => {
          const cause = e === 'realm-full' ? ' The requested realm is full.' : ''
          notifyStatusThroughChat('Could not join realm.' + cause)

          defaultLogger.error('Error joining realm', e)
        }
      )
    } else {
      notifyStatusThroughChat(`Couldn't find realm ${realmString}`)
    }
  }
}
globalThis.browserInterface2 = browserInterface
type BrowserInterfaceContainer = {
  browserInterface2: typeof browserInterface
}

async function fetchOwner(name: string) {
  const query = `
    query GetOwner($name: String!) {
      nfts(first: 1, where: { searchText: $name }) {
        owner{
          address
        }
      }
    }`

  const variables = { name: name.toLowerCase() }

  try {
    const resp = await queryGraph(query, variables)
    return resp.data.nfts.length === 1 ? (resp.data.nfts[0].owner.address as string) : null
  } catch (error) {
    defaultLogger.error(`Error querying graph`, error)
    throw error
  }
}

async function queryGraph(query: string, variables: any) {
  const url = 'https://api.thegraph.com/subgraphs/name/decentraland/marketplace'
  const opts = {
    method: 'POST',
    headers: { 'Content-Type': 'application/json' },
    body: JSON.stringify({ query, variables })
  }
  const res = await fetch(url, opts)
  return res.json()
}

function toSocialId(userId: string) {
  const domain = globalThis.globalStore.getState().chat.privateMessaging.client?.getDomain()
  return `@${userId.toLowerCase()}:${domain}`
>>>>>>> 09e9145c
}

export function setLoadingScreenVisible(shouldShow: boolean) {
  document.getElementById('overlay')!.style.display = shouldShow ? 'block' : 'none'
  document.getElementById('load-messages-wrapper')!.style.display = shouldShow ? 'block' : 'none'
  document.getElementById('progress-bar')!.style.display = shouldShow ? 'block' : 'none'
  const loadingAudio = document.getElementById('loading-audio') as HTMLMediaElement

  if (shouldShow) {
    loadingAudio?.play().catch(e => {/*Ignored. If this fails is not critical*/})
  } else {
    loadingAudio?.pause()
  }

  if (!shouldShow && !EDITOR) {
    isTheFirstLoading = false
    TeleportController.stopTeleportAnimation()
  }
}

export function delightedSurvey() {
  // tslint:disable-next-line:strict-type-predicates
  if (typeof globalThis === 'undefined' || typeof globalThis !== 'object') {
    return
  }
  const { analytics, delighted } = globalThis
  if (!analytics || !delighted) {
    return
  }
  const profile = getUserProfile().profile as Profile | null
  if (!isTheFirstLoading && profile) {
    const payload = {
      email: profile.email || profile.ethAddress + '@dcl.gg',
      name: profile.name || 'Guest',
      properties: {
        ethAddress: profile.ethAddress,
        anonymous_id: analytics && analytics.user ? analytics.user().anonymousId() : null
      }
    }

    try {
      delighted.survey(payload)
    } catch (error) {
      defaultLogger.error('Delighted error: ' + error.message, error)
    }
  }
}

const CHUNK_SIZE = 100

export const unityInterface = {
  debug: false,

  SendGenericMessage(object: string, method: string, payload: string) {
    gameInstance.SendMessage(object, method, payload)
  },
  SetDebug() {
    gameInstance.SendMessage('SceneController', 'SetDebug')
  },
  LoadProfile(profile: ProfileForRenderer) {
    gameInstance.SendMessage('SceneController', 'LoadProfile', JSON.stringify(profile))
  },
  CreateUIScene(data: { id: string; baseUrl: string }) {
    /**
     * UI Scenes are scenes that does not check any limit or boundary. The
     * position is fixed at 0,0 and they are universe-wide. An example of this
     * kind of scenes is the Avatar scene. All the avatars are just GLTFs in
     * a scene.
     */
    gameInstance.SendMessage('SceneController', 'CreateUIScene', JSON.stringify(data))
  },
  /** Sends the camera position & target to the engine */
  Teleport({ position: { x, y, z }, cameraTarget }: InstancedSpawnPoint) {
    const theY = y <= 0 ? 2 : y

    TeleportController.ensureTeleportAnimation()
    gameInstance.SendMessage('CharacterController', 'Teleport', JSON.stringify({ x, y: theY, z }))
    gameInstance.SendMessage('CameraController', 'SetRotation', JSON.stringify({ x, y: theY, z, cameraTarget }))
  },
  /** Tells the engine which scenes to load */
  LoadParcelScenes(parcelsToLoad: LoadableParcelScene[]) {
    if (parcelsToLoad.length > 1) {
      throw new Error('Only one scene at a time!')
    }
    gameInstance.SendMessage('SceneController', 'LoadParcelScenes', JSON.stringify(parcelsToLoad[0]))
  },
  UpdateParcelScenes(parcelsToLoad: LoadableParcelScene[]) {
    if (parcelsToLoad.length > 1) {
      throw new Error('Only one scene at a time!')
    }
    gameInstance.SendMessage('SceneController', 'UpdateParcelScenes', JSON.stringify(parcelsToLoad[0]))
  },
  UnloadScene(sceneId: string) {
    gameInstance.SendMessage('SceneController', 'UnloadScene', sceneId)
  },
  SendSceneMessage(messages: string) {
    gameInstance.SendMessage(`SceneController`, `SendSceneMessage`, messages)
  },
  SetSceneDebugPanel() {
    gameInstance.SendMessage('SceneController', 'SetSceneDebugPanel')
  },
  ShowFPSPanel() {
    gameInstance.SendMessage('SceneController', 'ShowFPSPanel')
  },
  HideFPSPanel() {
    gameInstance.SendMessage('SceneController', 'HideFPSPanel')
  },
  SetEngineDebugPanel() {
    gameInstance.SendMessage('SceneController', 'SetEngineDebugPanel')
  },
  ActivateRendering() {
    gameInstance.SendMessage('SceneController', 'ActivateRendering')
  },
  DeactivateRendering() {
    gameInstance.SendMessage('SceneController', 'DeactivateRendering')
  },
  UnlockCursor() {
    gameInstance.SendMessage('MouseCatcher', 'UnlockCursor')
  },
  SetBuilderReady() {
    gameInstance.SendMessage('SceneController', 'BuilderReady')
  },
  AddUserProfileToCatalog(peerProfile: ProfileForRenderer) {
    gameInstance.SendMessage('SceneController', 'AddUserProfileToCatalog', JSON.stringify(peerProfile))
  },
  AddWearablesToCatalog(wearables: Wearable[]) {
    for (const wearable of wearables) {
      gameInstance.SendMessage('SceneController', 'AddWearableToCatalog', JSON.stringify(wearable))
    }
  },
  RemoveWearablesFromCatalog(wearableIds: string[]) {
    gameInstance.SendMessage('SceneController', 'RemoveWearablesFromCatalog', JSON.stringify(wearableIds))
  },
  ClearWearableCatalog() {
    gameInstance.SendMessage('SceneController', 'ClearWearableCatalog')
  },
  ShowNewWearablesNotification(wearableNumber: number) {
    gameInstance.SendMessage('HUDController', 'ShowNewWearablesNotification', wearableNumber.toString())
  },
  ShowNotification(notification: Notification) {
    gameInstance.SendMessage('HUDController', 'ShowNotificationFromJson', JSON.stringify(notification))
  },
  ConfigureHUDElement(hudElementId: HUDElementID, configuration: HUDConfiguration) {
    gameInstance.SendMessage(
      'HUDController',
      `ConfigureHUDElement`,
      JSON.stringify({ hudElementId: hudElementId, configuration: configuration })
    )
  },
  ShowWelcomeNotification() {
    gameInstance.SendMessage('HUDController', 'ShowWelcomeNotification')
  },
  TriggerSelfUserExpression(expressionId: string) {
    gameInstance.SendMessage('HUDController', 'TriggerSelfUserExpression', expressionId)
  },
  UpdateMinimapSceneInformation(info: MinimapSceneInfo[]) {
    for (let i = 0; i < info.length; i += CHUNK_SIZE) {
      const chunk = info.slice(i, i + CHUNK_SIZE)
      gameInstance.SendMessage('SceneController', 'UpdateMinimapSceneInformation', JSON.stringify(chunk))
    }
  },
  SetTutorialEnabled() {
    if (RESET_TUTORIAL) {
      browserInterface.SaveUserTutorialStep({ tutorialStep: 0 })
    }

    gameInstance.SendMessage('TutorialController', 'SetTutorialEnabled')
  },
  TriggerAirdropDisplay(data: AirdropInfo) {
    // Disabled for security reasons
  },
  AddMessageToChatWindow(message: ChatMessage) {
    gameInstance.SendMessage('SceneController', 'AddMessageToChatWindow', JSON.stringify(message))
  },
<<<<<<< HEAD
=======
  InitializeFriends(initializationMessage: FriendsInitializationMessage) {
    gameInstance.SendMessage('SceneController', 'InitializeFriends', JSON.stringify(initializationMessage))
  },
  UpdateFriendshipStatus(updateMessage: FriendshipUpdateStatusMessage) {
    gameInstance.SendMessage('SceneController', 'UpdateFriendshipStatus', JSON.stringify(updateMessage))
  },
  UpdateUserPresence(status: UpdateUserStatusMessage) {
    gameInstance.SendMessage('SceneController', 'UpdateUserPresence', JSON.stringify(status))
  },
  FriendNotFound(queryString: string) {
    gameInstance.SendMessage('SceneController', 'FriendNotFound', JSON.stringify(queryString))
  },
>>>>>>> 09e9145c

  // *********************************************************************************
  // ************** Builder messages **************
  // *********************************************************************************

<<<<<<< HEAD
=======
  // @internal
  SendBuilderMessage(method: string, payload: string = '') {
    gameInstance.SendMessage(`BuilderController`, method, payload)
  },
>>>>>>> 09e9145c
  SelectGizmoBuilder(type: string) {
    this.SendBuilderMessage('SelectGizmo', type)
  },
  ResetBuilderObject() {
    this.SendBuilderMessage('ResetObject')
  },
  SetCameraZoomDeltaBuilder(delta: number) {
    this.SendBuilderMessage('ZoomDelta', delta.toString())
  },
  GetCameraTargetBuilder(futureId: string) {
    this.SendBuilderMessage('GetCameraTargetBuilder', futureId)
  },
  SetPlayModeBuilder(on: string) {
    this.SendBuilderMessage('SetPlayMode', on)
  },
  PreloadFileBuilder(url: string) {
    this.SendBuilderMessage('PreloadFile', url)
  },
  GetMousePositionBuilder(x: string, y: string, id: string) {
    this.SendBuilderMessage('GetMousePosition', `{"x":"${x}", "y": "${y}", "id": "${id}" }`)
  },
  TakeScreenshotBuilder(id: string) {
    this.SendBuilderMessage('TakeScreenshot', id)
  },
  SetCameraPositionBuilder(position: Vector3) {
    this.SendBuilderMessage('SetBuilderCameraPosition', position.x + ',' + position.y + ',' + position.z)
  },
  SetCameraRotationBuilder(aplha: number, beta: number) {
    this.SendBuilderMessage('SetBuilderCameraRotation', aplha + ',' + beta)
  },
  ResetCameraZoomBuilder() {
    this.SendBuilderMessage('ResetBuilderCameraZoom')
  },
  SetBuilderGridResolution(position: number, rotation: number, scale: number) {
    this.SendBuilderMessage(
      'SetGridResolution',
      JSON.stringify({ position: position, rotation: rotation, scale: scale })
    )
  },
  SetBuilderSelectedEntities(entities: string[]) {
    this.SendBuilderMessage('SetSelectedEntities', JSON.stringify({ entities: entities }))
  },
  ResetBuilderScene() {
    this.SendBuilderMessage('ResetBuilderScene')
  },
  OnBuilderKeyDown(key: string) {
    this.SendBuilderMessage('OnBuilderKeyDown', key)
  }
}

globalThis.unityInterface = unityInterface

export type UnityInterface = typeof unityInterface

export type UnityInterfaceContainer = {
  unityInterface: UnityInterface
}

////////////////////////////////////////////////////////////////////////////////

// protobuf message instances
const createEntity: PB_CreateEntity = new PB_CreateEntity()
const removeEntity: PB_RemoveEntity = new PB_RemoveEntity()
const updateEntityComponent: PB_UpdateEntityComponent = new PB_UpdateEntityComponent()
const attachEntity: PB_AttachEntityComponent = new PB_AttachEntityComponent()
const removeEntityComponent: PB_ComponentRemoved = new PB_ComponentRemoved()
const setEntityParent: PB_SetEntityParent = new PB_SetEntityParent()
const query: PB_Query = new PB_Query()
const rayQuery: PB_RayQuery = new PB_RayQuery()
const ray: PB_Ray = new PB_Ray()
const origin: PB_Vector3 = new PB_Vector3()
const direction: PB_Vector3 = new PB_Vector3()
const componentCreated: PB_ComponentCreated = new PB_ComponentCreated()
const componentDisposed: PB_ComponentDisposed = new PB_ComponentDisposed()
const componentUpdated: PB_ComponentUpdated = new PB_ComponentUpdated()
const openExternalUrl: PB_OpenExternalUrl = new PB_OpenExternalUrl()
const openNFTDialog: PB_OpenNFTDialog = new PB_OpenNFTDialog()

class UnityScene<T> implements ParcelSceneAPI {
  eventDispatcher = new EventDispatcher()
  worker!: SceneWorker
  logger: ILogger

  constructor(public data: EnvironmentData<T>) {
    this.logger = createLogger(getParcelSceneID(this) + ': ')
  }

  sendBatch(actions: EntityAction[]): void {
    const sceneId = getParcelSceneID(this)
    let messages = ''
    for (let i = 0; i < actions.length; i++) {
      const action = actions[i]
      messages += this.encodeSceneMessage(sceneId, action.type, action.payload, action.tag)
      messages += '\n'
    }

    unityInterface.SendSceneMessage(messages)
  }

  registerWorker(worker: SceneWorker): void {
    this.worker = worker
  }

  dispose(): void {
    // TODO: do we need to release some resource after releasing a scene worker?
  }

  on<T extends IEventNames>(event: T, cb: (event: IEvents[T]) => void): void {
    this.eventDispatcher.on(event, cb)
  }

  emit<T extends IEventNames>(event: T, data: IEvents[T]): void {
    this.eventDispatcher.emit(event, data)
  }

  encodeSceneMessage(parcelSceneId: string, method: string, payload: any, tag: string = ''): string {
    if (unityInterface.debug) {
      defaultLogger.info(parcelSceneId, method, payload, tag)
    }

    let message: PB_SendSceneMessage = new PB_SendSceneMessage()
    message.setSceneid(parcelSceneId)
    message.setTag(tag)

    switch (method) {
      case 'CreateEntity':
        message.setCreateentity(this.encodeCreateEntity(payload))
        break
      case 'RemoveEntity':
        message.setRemoveentity(this.encodeRemoveEntity(payload))
        break
      case 'UpdateEntityComponent':
        message.setUpdateentitycomponent(this.encodeUpdateEntityComponent(payload))
        break
      case 'AttachEntityComponent':
        message.setAttachentitycomponent(this.encodeAttachEntityComponent(payload))
        break
      case 'ComponentRemoved':
        message.setComponentremoved(this.encodeComponentRemoved(payload))
        break
      case 'SetEntityParent':
        message.setSetentityparent(this.encodeSetEntityParent(payload))
        break
      case 'Query':
        message.setQuery(this.encodeQuery(payload))
        break
      case 'ComponentCreated':
        message.setComponentcreated(this.encodeComponentCreated(payload))
        break
      case 'ComponentDisposed':
        message.setComponentdisposed(this.encodeComponentDisposed(payload))
        break
      case 'ComponentUpdated':
        message.setComponentupdated(this.encodeComponentUpdated(payload))
        break
      case 'InitMessagesFinished':
        message.setScenestarted(new Empty()) // don't know if this is necessary
        break
      case 'OpenExternalUrl':
        message.setOpenexternalurl(this.encodeOpenExternalUrl(payload))
        break
      case 'OpenNFTDialog':
        message.setOpennftdialog(this.encodeOpenNFTDialog(payload))
        break
    }

    let arrayBuffer: Uint8Array = message.serializeBinary()
    return btoa(String.fromCharCode(...arrayBuffer))
  }

  encodeCreateEntity(createEntityPayload: CreateEntityPayload): PB_CreateEntity {
    createEntity.setId(createEntityPayload.id)
    return createEntity
  }

  encodeRemoveEntity(removeEntityPayload: RemoveEntityPayload): PB_RemoveEntity {
    removeEntity.setId(removeEntityPayload.id)
    return removeEntity
  }

  encodeUpdateEntityComponent(updateEntityComponentPayload: UpdateEntityComponentPayload): PB_UpdateEntityComponent {
    updateEntityComponent.setClassid(updateEntityComponentPayload.classId)
    updateEntityComponent.setEntityid(updateEntityComponentPayload.entityId)
    updateEntityComponent.setData(updateEntityComponentPayload.json)
    return updateEntityComponent
  }

  encodeAttachEntityComponent(attachEntityPayload: AttachEntityComponentPayload): PB_AttachEntityComponent {
    attachEntity.setEntityid(attachEntityPayload.entityId)
    attachEntity.setName(attachEntityPayload.name)
    attachEntity.setId(attachEntityPayload.id)
    return attachEntity
  }

  encodeComponentRemoved(removeEntityComponentPayload: ComponentRemovedPayload): PB_ComponentRemoved {
    removeEntityComponent.setEntityid(removeEntityComponentPayload.entityId)
    removeEntityComponent.setName(removeEntityComponentPayload.name)
    return removeEntityComponent
  }

  encodeSetEntityParent(setEntityParentPayload: SetEntityParentPayload): PB_SetEntityParent {
    setEntityParent.setEntityid(setEntityParentPayload.entityId)
    setEntityParent.setParentid(setEntityParentPayload.parentId)
    return setEntityParent
  }

  encodeQuery(queryPayload: QueryPayload): PB_Query {
    origin.setX(queryPayload.payload.ray.origin.x)
    origin.setY(queryPayload.payload.ray.origin.y)
    origin.setZ(queryPayload.payload.ray.origin.z)
    direction.setX(queryPayload.payload.ray.direction.x)
    direction.setY(queryPayload.payload.ray.direction.y)
    direction.setZ(queryPayload.payload.ray.direction.z)
    ray.setOrigin(origin)
    ray.setDirection(direction)
    ray.setDistance(queryPayload.payload.ray.distance)
    rayQuery.setRay(ray)
    rayQuery.setQueryid(queryPayload.payload.queryId)
    rayQuery.setQuerytype(queryPayload.payload.queryType)
    query.setQueryid(queryPayload.queryId)
    let arrayBuffer: Uint8Array = rayQuery.serializeBinary()
    let base64: string = btoa(String.fromCharCode(...arrayBuffer))
    query.setPayload(base64)
    return query
  }

  encodeComponentCreated(componentCreatedPayload: ComponentCreatedPayload): PB_ComponentCreated {
    componentCreated.setId(componentCreatedPayload.id)
    componentCreated.setClassid(componentCreatedPayload.classId)
    componentCreated.setName(componentCreatedPayload.name)
    return componentCreated
  }

  encodeComponentDisposed(componentDisposedPayload: ComponentDisposedPayload) {
    componentDisposed.setId(componentDisposedPayload.id)
    return componentDisposed
  }

  encodeComponentUpdated(componentUpdatedPayload: ComponentUpdatedPayload): PB_ComponentUpdated {
    componentUpdated.setId(componentUpdatedPayload.id)
    componentUpdated.setJson(componentUpdatedPayload.json)
    return componentUpdated
  }

  encodeOpenExternalUrl(url: any): PB_OpenExternalUrl {
    openExternalUrl.setUrl(url)
    return openExternalUrl
  }

  encodeOpenNFTDialog(nftDialogPayload: OpenNFTDialogPayload): PB_OpenNFTDialog {
    openNFTDialog.setAssetcontractaddress(nftDialogPayload.assetContractAddress)
    openNFTDialog.setTokenid(nftDialogPayload.tokenId)
    openNFTDialog.setComment(nftDialogPayload.comment ? nftDialogPayload.comment : '')
    return openNFTDialog
  }
}

export class UnityParcelScene extends UnityScene<LoadableParcelScene> {
  constructor(public data: EnvironmentData<LoadableParcelScene>) {
    super(data)
    this.logger = createLogger(data.data.basePosition.x + ',' + data.data.basePosition.y + ': ')
  }

  registerWorker(worker: SceneWorker): void {
    super.registerWorker(worker)

    gridToWorld(this.data.data.basePosition.x, this.data.data.basePosition.y, worker.position)

    this.worker.system
      .then(system => {
        system.getAPIInstance(DevTools).logger = this.logger

        const parcelIdentity = system.getAPIInstance(ParcelIdentity)
        parcelIdentity.land = this.data.data.land
        parcelIdentity.cid = getParcelSceneID(worker.parcelScene)
      })
      .catch(e => this.logger.error('Error initializing system', e))
  }
}

////////////////////////////////////////////////////////////////////////////////

/**
 *
 * Common initialization logic for the unity engine
 *
 * @param _gameInstance Unity game instance
 */
export async function initializeEngine(_gameInstance: GameInstance) {
  gameInstance = _gameInstance

  globalThis.globalStore.dispatch(unityClientLoaded())
  setLoadingScreenVisible(true)

  unityInterface.DeactivateRendering()

  if (DEBUG) {
    unityInterface.SetDebug()
  }

  if (SCENE_DEBUG_PANEL) {
    unityInterface.SetSceneDebugPanel()
  }

  if (SHOW_FPS_COUNTER) {
    unityInterface.ShowFPSPanel()
  }

  if (ENGINE_DEBUG_PANEL) {
    unityInterface.SetEngineDebugPanel()
  }

  if (tutorialEnabled()) {
    unityInterface.SetTutorialEnabled()
  }

  if (!EDITOR) {
    await initializeDecentralandUI()
  }

  return {
    unityInterface,
    onMessage(type: string, message: any) {
      if (type in browserInterface) {
        // tslint:disable-next-line:semicolon
        ;(browserInterface as any)[type](message)
      } else {
        defaultLogger.info(`Unknown message (did you forget to add ${type} to unity-interface/dcl.ts?)`, message)
      }
    }
  }
}

export async function startUnityParcelLoading() {
  const p = await providerFuture
  hasWallet = p.successful

  globalThis.globalStore.dispatch(loadingScenes())
  await enableParcelSceneLoading({
    parcelSceneClass: UnityParcelScene,
    preloadScene: async _land => {
      // TODO:
      // 1) implement preload call
      // 2) await for preload message or timeout
      // 3) return
    },
    onLoadParcelScenes: lands => {
      unityInterface.LoadParcelScenes(
        lands.map($ => {
          const x = Object.assign({}, ILandToLoadableParcelScene($).data)
          delete x.land
          return x
        })
      )
    },
    onUnloadParcelScenes: lands => {
      lands.forEach($ => {
        unityInterface.UnloadScene($.sceneId)
      })
    },
    onPositionSettled: spawnPoint => {
      if (!aborted) {
        unityInterface.Teleport(spawnPoint)
        unityInterface.ActivateRendering()
      }
    },
    onPositionUnsettled: () => {
      unityInterface.DeactivateRendering()
    }
  })
}

async function initializeDecentralandUI() {
  const sceneId = 'dcl-ui-scene'

  const scene = new UnityScene({
    sceneId,
    name: 'ui',
    baseUrl: location.origin,
    main: hudWorkerUrl,
    useFPSThrottling: false,
    data: {},
    mappings: []
  })

  const worker = loadParcelScene(scene)
  worker.persistent = true

  await ensureUiApis(worker)

  unityInterface.CreateUIScene({ id: getParcelSceneID(scene), baseUrl: scene.data.baseUrl })
}

// Builder functions

let currentLoadedScene: SceneWorker | null

export async function loadPreviewScene() {
  const result = await fetch('/scene.json?nocache=' + Math.random())

  let lastId: string | null = null

  if (currentLoadedScene) {
    lastId = currentLoadedScene.parcelScene.data.sceneId
    stopParcelSceneWorker(currentLoadedScene)
  }

  if (result.ok) {
    // we load the scene to get the metadata
    // about rhe bounds and position of the scene
    // TODO(fmiras): Validate scene according to https://github.com/decentraland/proposals/blob/master/dsp/0020.mediawiki
    const scene = (await result.json()) as SceneJsonData
    const mappingsFetch = await fetch('/mappings')
    const mappingsResponse = (await mappingsFetch.json()) as MappingsResponse

    let defaultScene: ILand = {
      sceneId: 'previewScene',
      baseUrl: location.toString().replace(/\?[^\n]+/g, ''),
      baseUrlBundles: '',
      sceneJsonData: scene,
      mappingsResponse: mappingsResponse
    }

    const parcelScene = new UnityParcelScene(ILandToLoadableParcelScene(defaultScene))
    currentLoadedScene = loadParcelScene(parcelScene)

    const target: LoadableParcelScene = { ...ILandToLoadableParcelScene(defaultScene).data }
    delete target.land

    defaultLogger.info('Reloading scene...')

    if (lastId) {
      unityInterface.UnloadScene(lastId)
    }

    unityInterface.LoadParcelScenes([target])

    defaultLogger.info('finish...')

    return defaultScene
  } else {
    throw new Error('Could not load scene.json')
  }
}

export function loadBuilderScene(sceneData: ILand) {
  unloadCurrentBuilderScene()

  const parcelScene = new UnityParcelScene(ILandToLoadableParcelScene(sceneData))
  currentLoadedScene = loadParcelScene(parcelScene)

  const target: LoadableParcelScene = { ...ILandToLoadableParcelScene(sceneData).data }
  delete target.land

  unityInterface.LoadParcelScenes([target])
  return parcelScene
}

export function unloadCurrentBuilderScene() {
  if (currentLoadedScene) {
    const parcelScene = currentLoadedScene.parcelScene as UnityParcelScene
    parcelScene.emit('builderSceneUnloaded', {})

    stopParcelSceneWorker(currentLoadedScene)
    unityInterface.SendBuilderMessage('UnloadBuilderScene', parcelScene.data.sceneId)
    currentLoadedScene = null
  }
}

export function updateBuilderScene(sceneData: ILand) {
  if (currentLoadedScene) {
    const target: LoadableParcelScene = { ...ILandToLoadableParcelSceneUpdate(sceneData).data }
    delete target.land
    unityInterface.UpdateParcelScenes([target])
  }
}

teleportObservable.add((position: { x: number; y: number; text?: string }) => {
  // before setting the new position, show loading screen to avoid showing an empty world
  setLoadingScreenVisible(true)
<<<<<<< HEAD
  const globalStore = globalThis.globalStore
  globalStore.dispatch(teleportTriggered(position.text || `Teleporting to ${position.x}, ${position.y}`))
=======
  globalThis.globalStore.dispatch(teleportTriggered(position.text || `Teleporting to ${position.x}, ${position.y}`))
>>>>>>> 09e9145c
})

worldRunningObservable.add(isRunning => {
  if (isRunning) {
    setLoadingScreenVisible(false)
  }
})

document.addEventListener('pointerlockchange', e => {
  if (!document.pointerLockElement) {
    unityInterface.UnlockCursor()
  }
})<|MERGE_RESOLUTION|>--- conflicted
+++ resolved
@@ -7,11 +7,7 @@
 import { AvatarMessageType } from 'shared/comms/interface/types'
 import { avatarMessageObservable, getUserProfile } from 'shared/comms/peers'
 import { providerFuture } from 'shared/ethereum/provider'
-<<<<<<< HEAD
-import { getProfile } from 'shared/profiles/selectors'
-=======
 import { getProfile, hasConnectedWeb3 } from 'shared/profiles/selectors'
->>>>>>> 09e9145c
 import { TeleportController } from 'shared/world/TeleportController'
 import { reportScenesAroundParcel } from 'shared/atlas/actions'
 import { gridToWorld } from '../atomicHelpers/parcelScenePositions'
@@ -79,9 +75,6 @@
   SetEntityParentPayload,
   UpdateEntityComponentPayload,
   ChatMessage,
-<<<<<<< HEAD
-  HUDElementID
-=======
   HUDElementID,
   FriendsInitializationMessage,
   FriendshipUpdateStatusMessage,
@@ -89,7 +82,6 @@
   FriendshipAction,
   WorldPosition,
   OpenNFTDialogPayload
->>>>>>> 09e9145c
 } from 'shared/types'
 import { ParcelSceneAPI } from 'shared/world/ParcelSceneAPI'
 import {
@@ -106,14 +98,10 @@
 import { profileToRendererFormat } from 'shared/profiles/transformations/profileToRendererFormat'
 import { StoreContainer } from 'shared/store/rootTypes'
 import { ILandToLoadableParcelScene, ILandToLoadableParcelSceneUpdate } from 'shared/selectors'
-<<<<<<< HEAD
-import { sendMessage } from 'shared/chat/actions'
-=======
 import { sendMessage, updateUserData, updateFriendship } from 'shared/chat/actions'
 import { ProfileAsPromise } from 'shared/profiles/ProfileAsPromise'
 import { changeRealm, catalystRealmConnected, candidatesFetched } from '../shared/dao/index'
 import { notifyStatusThroughChat } from 'shared/comms/chat'
->>>>>>> 09e9145c
 
 declare const globalThis: UnityInterfaceContainer &
   BrowserInterfaceContainer &
@@ -364,13 +352,6 @@
 
   SendChatMessage(data: { message: ChatMessage }) {
     globalThis.globalStore.dispatch(sendMessage(data.message))
-<<<<<<< HEAD
-  }
-}
-globalThis.browserInterface = browserInterface
-type BrowserInterfaceContainer = {
-  browserInterface: typeof browserInterface
-=======
   },
   async UpdateFriendshipStatus(message: FriendshipUpdateStatusMessage) {
     let { userId, action } = message
@@ -479,7 +460,6 @@
 function toSocialId(userId: string) {
   const domain = globalThis.globalStore.getState().chat.privateMessaging.client?.getDomain()
   return `@${userId.toLowerCase()}:${domain}`
->>>>>>> 09e9145c
 }
 
 export function setLoadingScreenVisible(shouldShow: boolean) {
@@ -654,8 +634,6 @@
   AddMessageToChatWindow(message: ChatMessage) {
     gameInstance.SendMessage('SceneController', 'AddMessageToChatWindow', JSON.stringify(message))
   },
-<<<<<<< HEAD
-=======
   InitializeFriends(initializationMessage: FriendsInitializationMessage) {
     gameInstance.SendMessage('SceneController', 'InitializeFriends', JSON.stringify(initializationMessage))
   },
@@ -668,19 +646,15 @@
   FriendNotFound(queryString: string) {
     gameInstance.SendMessage('SceneController', 'FriendNotFound', JSON.stringify(queryString))
   },
->>>>>>> 09e9145c
 
   // *********************************************************************************
   // ************** Builder messages **************
   // *********************************************************************************
 
-<<<<<<< HEAD
-=======
   // @internal
   SendBuilderMessage(method: string, payload: string = '') {
     gameInstance.SendMessage(`BuilderController`, method, payload)
   },
->>>>>>> 09e9145c
   SelectGizmoBuilder(type: string) {
     this.SendBuilderMessage('SelectGizmo', type)
   },
@@ -1161,12 +1135,7 @@
 teleportObservable.add((position: { x: number; y: number; text?: string }) => {
   // before setting the new position, show loading screen to avoid showing an empty world
   setLoadingScreenVisible(true)
-<<<<<<< HEAD
-  const globalStore = globalThis.globalStore
-  globalStore.dispatch(teleportTriggered(position.text || `Teleporting to ${position.x}, ${position.y}`))
-=======
   globalThis.globalStore.dispatch(teleportTriggered(position.text || `Teleporting to ${position.x}, ${position.y}`))
->>>>>>> 09e9145c
 })
 
 worldRunningObservable.add(isRunning => {
