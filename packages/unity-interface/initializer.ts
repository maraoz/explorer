import future from 'fp-future'
import { DEBUG_MESSAGES } from '../config'
import { initShared } from '../shared'
import { ReportFatalError } from '../shared/loading/ReportFatalError'
import { defaultLogger } from '../shared/logger'
import { initializeEngine } from './dcl'
import { Session } from '../shared/session'
const queryString = require('query-string')

declare var global: any
declare var UnityLoader: UnityLoaderType

type UnityLoaderType = {
  // https://docs.unity3d.com/Manual/webgl-templates.html
  instantiate(divId: string | HTMLElement, manifest: string): UnityGame
}

type UnityGame = {
  SendMessage(object: string, method: string, args: number | string): void
  SetFullscreen(): void
}

/**
 * InstancedJS is the local instance of Decentraland
 */
let _instancedJS: ReturnType<typeof initializeEngine> | null = null

/**
 * UnityGame instance (Either Unity WebGL or Or Unity editor via WebSocket)
 */
let _gameInstance: UnityGame | null = null

export type InitializeUnityResult = {
  engine: UnityGame
  container: HTMLElement
  instancedJS: ReturnType<typeof initializeEngine>
}

const engineInitialized = future()

/** Initialize the engine in a container */
export async function initializeUnity(container: HTMLElement): Promise<InitializeUnityResult> {
  const session = await initShared()
  if (!session) {
    throw new Error()
  }
  Session.current = session
  const qs = queryString.parse(document.location.search)

  if (qs.ws) {
    _gameInstance = initializeUnityEditor(qs.ws, container)
  } else {
<<<<<<< HEAD
    _gameInstance = UnityLoader.instantiate(container, '/unity/Build/unity.json')
=======
    _gameInstance = await UnityLoader.instantiate(container, 'unity/Build/unity.json')
>>>>>>> 4ab9caaf
  }

  await engineInitialized

  return {
    engine: _gameInstance,
    container,
    instancedJS: _instancedJS!
  }
}

namespace DCL {
  // This function get's called by the engine
  export function EngineStarted() {
    if (!_gameInstance) throw new Error('There is no UnityGame')

    _instancedJS = initializeEngine(_gameInstance)

    _instancedJS
      .then($ => {
        engineInitialized.resolve($)
      })
      .catch(error => {
        engineInitialized.reject(error)
        ReportFatalError('Unexpected fatal error')
      })
  }

  export function MessageFromEngine(type: string, jsonEncodedMessage: string) {
    if (_instancedJS) {
      if (type === 'PerformanceReport') {
        _instancedJS
          .then($ => $.onMessage(type, jsonEncodedMessage))                     
          .catch(e => defaultLogger.error(e.message))
        return
      }
      _instancedJS
        .then($ => $.onMessage(type, JSON.parse(jsonEncodedMessage)))                     
        .catch(e => defaultLogger.error(e.message))
    } else {
      defaultLogger.error('Message received without initializing engine', type, jsonEncodedMessage)
    }
  }
}

// The namespace DCL is exposed to global because the unity template uses it to
// send the messages
global['DCL'] = DCL

/** This connects the local game to a native client via WebSocket */
function initializeUnityEditor(webSocketUrl: string, container: HTMLElement): UnityGame {
  defaultLogger.info(`Connecting WS to ${webSocketUrl}`)
  container.innerHTML = `<h3>Connecting...</h3>`
  const ws = new WebSocket(webSocketUrl)

  ws.onclose = function(e) {
    defaultLogger.error('WS closed!', e)
    container.innerHTML = `<h3 style='color:red'>Disconnected</h3>`
  }

  ws.onerror = function(e) {
    defaultLogger.error('WS error!', e)
    container.innerHTML = `<h3 style='color:red'>EERRORR</h3>`
  }

  ws.onmessage = function(ev) {
    if (DEBUG_MESSAGES) {
      defaultLogger.info('>>>', ev.data)
    }

    try {
      const m = JSON.parse(ev.data)
      if (m.type && m.payload) {
        const payload = m.type === 'PerformanceReport' ? m.payload : JSON.parse(m.payload)
        _instancedJS!.then($ => $.onMessage(m.type, payload)).catch(e => defaultLogger.error(e.message))
      } else {
        defaultLogger.error('Unexpected message: ', m)
      }
    } catch (e) {
      defaultLogger.error(e)
    }
  }

  const gameInstance: UnityGame = {
    SendMessage(_obj, type, payload) {
      if (ws.readyState === ws.OPEN) {
        const msg = JSON.stringify({ type, payload })
        ws.send(msg)
      }
    },
    SetFullscreen() {
      // stub
    }
  }

  ws.onopen = function() {
    container.classList.remove('dcl-loading')
    defaultLogger.info('WS open!')
    gameInstance.SendMessage('', 'Reset', '')
    container.innerHTML = `<h3  style='color:green'>Connected</h3>`
    DCL.EngineStarted()
  }

  return gameInstance
}<|MERGE_RESOLUTION|>--- conflicted
+++ resolved
@@ -50,11 +50,7 @@
   if (qs.ws) {
     _gameInstance = initializeUnityEditor(qs.ws, container)
   } else {
-<<<<<<< HEAD
-    _gameInstance = UnityLoader.instantiate(container, '/unity/Build/unity.json')
-=======
     _gameInstance = await UnityLoader.instantiate(container, 'unity/Build/unity.json')
->>>>>>> 4ab9caaf
   }
 
   await engineInitialized
