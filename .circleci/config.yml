--- conflicted
+++ resolved
@@ -137,11 +137,7 @@
       - run:
           name: Get the hash of source files
           command: |
-<<<<<<< HEAD
-            find Assets -type f \( -not -path '*Plugins*' \) \( -iname \*.cs -o -iname \*.meta -o -iname \*.xml -o -iname \*.shader -o -iname \*.prefab -o -iname \*.yml -o -iname \*.mat -o -iname \*.json -o -iname \*.js -o -iname \*.jspre  -o -iname \*.jslib  -o -iname \*.hlsl  -o -iname \*.asmdef  -o -iname \*.csproj  \) \( -exec md5sum "$PWD"/{} \; \) | sort > ../.unitysources-checksum
-=======
             find Assets -type f \( -iname \*.cs -o -iname \*.fbx -o -iname \*.meta -o -iname \*.xml -o -iname \*.shader -o -iname \*.prefab -o -iname \*.yml -o -iname \*.mat -o -iname \*.json -o -iname \*.js -o -iname \*.jspre  -o -iname \*.jslib  -o -iname \*.hlsl  -o -iname \*.asmdef  -o -iname \*.csproj  \) \( -exec md5sum "$PWD"/{} \; \) | sort > ../.unitysources-checksum
->>>>>>> 09e9145c
       - restore_cache:
           name: Restore decentraland-renderer if exists
           keys:
